--- conflicted
+++ resolved
@@ -10,84 +10,6 @@
     dependencies:
       '@radix-ui/react-accordion':
         specifier: ^1.2.12
-<<<<<<< HEAD
-        version: 1.2.12(@types/react-dom@19.2.2(@types/react@19.2.2))(@types/react@19.2.2)(react-dom@19.2.0(react@19.2.0))(react@19.2.0)
-      '@radix-ui/react-alert-dialog':
-        specifier: ^1.1.15
-        version: 1.1.15(@types/react-dom@19.2.2(@types/react@19.2.2))(@types/react@19.2.2)(react-dom@19.2.0(react@19.2.0))(react@19.2.0)
-      '@radix-ui/react-aspect-ratio':
-        specifier: ^1.1.7
-        version: 1.1.7(@types/react-dom@19.2.2(@types/react@19.2.2))(@types/react@19.2.2)(react-dom@19.2.0(react@19.2.0))(react@19.2.0)
-      '@radix-ui/react-avatar':
-        specifier: ^1.1.10
-        version: 1.1.10(@types/react-dom@19.2.2(@types/react@19.2.2))(@types/react@19.2.2)(react-dom@19.2.0(react@19.2.0))(react@19.2.0)
-      '@radix-ui/react-checkbox':
-        specifier: ^1.3.3
-        version: 1.3.3(@types/react-dom@19.2.2(@types/react@19.2.2))(@types/react@19.2.2)(react-dom@19.2.0(react@19.2.0))(react@19.2.0)
-      '@radix-ui/react-collapsible':
-        specifier: ^1.1.12
-        version: 1.1.12(@types/react-dom@19.2.2(@types/react@19.2.2))(@types/react@19.2.2)(react-dom@19.2.0(react@19.2.0))(react@19.2.0)
-      '@radix-ui/react-context-menu':
-        specifier: ^2.2.16
-        version: 2.2.16(@types/react-dom@19.2.2(@types/react@19.2.2))(@types/react@19.2.2)(react-dom@19.2.0(react@19.2.0))(react@19.2.0)
-      '@radix-ui/react-dialog':
-        specifier: ^1.1.15
-        version: 1.1.15(@types/react-dom@19.2.2(@types/react@19.2.2))(@types/react@19.2.2)(react-dom@19.2.0(react@19.2.0))(react@19.2.0)
-      '@radix-ui/react-dropdown-menu':
-        specifier: ^2.1.16
-        version: 2.1.16(@types/react-dom@19.2.2(@types/react@19.2.2))(@types/react@19.2.2)(react-dom@19.2.0(react@19.2.0))(react@19.2.0)
-      '@radix-ui/react-hover-card':
-        specifier: ^1.1.15
-        version: 1.1.15(@types/react-dom@19.2.2(@types/react@19.2.2))(@types/react@19.2.2)(react-dom@19.2.0(react@19.2.0))(react@19.2.0)
-      '@radix-ui/react-label':
-        specifier: ^2.1.7
-        version: 2.1.7(@types/react-dom@19.2.2(@types/react@19.2.2))(@types/react@19.2.2)(react-dom@19.2.0(react@19.2.0))(react@19.2.0)
-      '@radix-ui/react-menubar':
-        specifier: ^1.1.16
-        version: 1.1.16(@types/react-dom@19.2.2(@types/react@19.2.2))(@types/react@19.2.2)(react-dom@19.2.0(react@19.2.0))(react@19.2.0)
-      '@radix-ui/react-navigation-menu':
-        specifier: ^1.2.14
-        version: 1.2.14(@types/react-dom@19.2.2(@types/react@19.2.2))(@types/react@19.2.2)(react-dom@19.2.0(react@19.2.0))(react@19.2.0)
-      '@radix-ui/react-popover':
-        specifier: ^1.1.15
-        version: 1.1.15(@types/react-dom@19.2.2(@types/react@19.2.2))(@types/react@19.2.2)(react-dom@19.2.0(react@19.2.0))(react@19.2.0)
-      '@radix-ui/react-progress':
-        specifier: ^1.1.7
-        version: 1.1.7(@types/react-dom@19.2.2(@types/react@19.2.2))(@types/react@19.2.2)(react-dom@19.2.0(react@19.2.0))(react@19.2.0)
-      '@radix-ui/react-radio-group':
-        specifier: ^1.3.8
-        version: 1.3.8(@types/react-dom@19.2.2(@types/react@19.2.2))(@types/react@19.2.2)(react-dom@19.2.0(react@19.2.0))(react@19.2.0)
-      '@radix-ui/react-scroll-area':
-        specifier: ^1.2.10
-        version: 1.2.10(@types/react-dom@19.2.2(@types/react@19.2.2))(@types/react@19.2.2)(react-dom@19.2.0(react@19.2.0))(react@19.2.0)
-      '@radix-ui/react-select':
-        specifier: ^2.2.6
-        version: 2.2.6(@types/react-dom@19.2.2(@types/react@19.2.2))(@types/react@19.2.2)(react-dom@19.2.0(react@19.2.0))(react@19.2.0)
-      '@radix-ui/react-separator':
-        specifier: ^1.1.7
-        version: 1.1.7(@types/react-dom@19.2.2(@types/react@19.2.2))(@types/react@19.2.2)(react-dom@19.2.0(react@19.2.0))(react@19.2.0)
-      '@radix-ui/react-slider':
-        specifier: ^1.3.6
-        version: 1.3.6(@types/react-dom@19.2.2(@types/react@19.2.2))(@types/react@19.2.2)(react-dom@19.2.0(react@19.2.0))(react@19.2.0)
-      '@radix-ui/react-slot':
-        specifier: ^1.2.3
-        version: 1.2.3(@types/react@19.2.2)(react@19.2.0)
-      '@radix-ui/react-switch':
-        specifier: ^1.2.6
-        version: 1.2.6(@types/react-dom@19.2.2(@types/react@19.2.2))(@types/react@19.2.2)(react-dom@19.2.0(react@19.2.0))(react@19.2.0)
-      '@radix-ui/react-tabs':
-        specifier: ^1.1.13
-        version: 1.1.13(@types/react-dom@19.2.2(@types/react@19.2.2))(@types/react@19.2.2)(react-dom@19.2.0(react@19.2.0))(react@19.2.0)
-      '@radix-ui/react-toggle':
-        specifier: ^1.1.10
-        version: 1.1.10(@types/react-dom@19.2.2(@types/react@19.2.2))(@types/react@19.2.2)(react-dom@19.2.0(react@19.2.0))(react@19.2.0)
-      '@radix-ui/react-toggle-group':
-        specifier: ^1.1.11
-        version: 1.1.11(@types/react-dom@19.2.2(@types/react@19.2.2))(@types/react@19.2.2)(react-dom@19.2.0(react@19.2.0))(react@19.2.0)
-      '@radix-ui/react-tooltip':
-        specifier: ^1.2.8
-        version: 1.2.8(@types/react-dom@19.2.2(@types/react@19.2.2))(@types/react@19.2.2)(react-dom@19.2.0(react@19.2.0))(react@19.2.0)
-=======
         version: 1.2.12(@types/react-dom@18.3.7(@types/react@18.3.26))(@types/react@18.3.26)(react-dom@18.3.1(react@18.3.1))(react@18.3.1)
       '@radix-ui/react-alert-dialog':
         specifier: ^1.1.15
@@ -164,7 +86,6 @@
       '@radix-ui/react-tooltip':
         specifier: ^1.2.8
         version: 1.2.8(@types/react-dom@18.3.7(@types/react@18.3.26))(@types/react@18.3.26)(react-dom@18.3.1(react@18.3.1))(react@18.3.1)
->>>>>>> a0a7fbb4
       '@supabase/supabase-js':
         specifier: ^2.76.1
         version: 2.76.1
@@ -196,13 +117,8 @@
         specifier: ^0.548.0
         version: 0.548.0(react@19.2.0)
       motion:
-<<<<<<< HEAD
-        specifier: ^12.23.24
-        version: 12.23.24(react-dom@19.2.0(react@19.2.0))(react@19.2.0)
-=======
         specifier: ^11.18.2
         version: 11.18.2(react-dom@18.3.1(react@18.3.1))(react@18.3.1)
->>>>>>> a0a7fbb4
       next-themes:
         specifier: ^0.4.6
         version: 0.4.6(react-dom@19.2.0(react@19.2.0))(react@19.2.0)
@@ -217,21 +133,6 @@
         version: 19.2.0(react@19.2.0)
       react-hook-form:
         specifier: ^7.65.0
-<<<<<<< HEAD
-        version: 7.65.0(react@19.2.0)
-      react-resizable-panels:
-        specifier: ^3.0.6
-        version: 3.0.6(react-dom@19.2.0(react@19.2.0))(react@19.2.0)
-      recharts:
-        specifier: ^3.3.0
-        version: 3.3.0(@types/react@19.2.2)(react-dom@19.2.0(react@19.2.0))(react-is@18.3.1)(react@19.2.0)(redux@5.0.1)
-      sonner:
-        specifier: ^2.0.7
-        version: 2.0.7(react-dom@19.2.0(react@19.2.0))(react@19.2.0)
-      tailwind-merge:
-        specifier: ^3.3.1
-        version: 3.3.1
-=======
         version: 7.65.0(react@18.3.1)
       react-resizable-panels:
         specifier: ^2.1.9
@@ -245,7 +146,6 @@
       tailwind-merge:
         specifier: ^2.6.0
         version: 2.6.0
->>>>>>> a0a7fbb4
       tailwindcss:
         specifier: ^4.1.16
         version: 4.1.16
@@ -253,13 +153,8 @@
         specifier: ^1.1.2
         version: 1.1.2(@types/react-dom@19.2.2(@types/react@19.2.2))(@types/react@19.2.2)(react-dom@19.2.0(react@19.2.0))(react@19.2.0)
       zod:
-<<<<<<< HEAD
-        specifier: ^4.1.12
-        version: 4.1.12
-=======
         specifier: ^3.25.76
         version: 3.25.76
->>>>>>> a0a7fbb4
     devDependencies:
       '@eslint/js':
         specifier: ^9.38.0
@@ -277,16 +172,6 @@
         specifier: ^14.6.1
         version: 14.6.1(@testing-library/dom@10.4.1)
       '@types/node':
-<<<<<<< HEAD
-        specifier: ^24.9.1
-        version: 24.9.1
-      '@types/react':
-        specifier: ^19.2.2
-        version: 19.2.2
-      '@types/react-dom':
-        specifier: ^19.2.2
-        version: 19.2.2(@types/react@19.2.2)
-=======
         specifier: ^20.19.23
         version: 20.19.23
       '@types/react':
@@ -295,7 +180,6 @@
       '@types/react-dom':
         specifier: ^18.3.7
         version: 18.3.7(@types/react@18.3.26)
->>>>>>> a0a7fbb4
       '@typescript-eslint/eslint-plugin':
         specifier: ^8.46.2
         version: 8.46.2(@typescript-eslint/parser@8.46.2(eslint@9.38.0)(typescript@5.9.3))(eslint@9.38.0)(typescript@5.9.3)
@@ -303,19 +187,11 @@
         specifier: ^8.46.2
         version: 8.46.2(eslint@9.38.0)(typescript@5.9.3)
       '@vitejs/plugin-react':
-<<<<<<< HEAD
-        specifier: ^5.1.0
-        version: 5.1.0(vite@7.1.12(@types/node@24.9.1)(yaml@2.8.1))
-      '@vitejs/plugin-react-swc':
-        specifier: ^4.2.0
-        version: 4.2.0(vite@7.1.12(@types/node@24.9.1)(yaml@2.8.1))
-=======
         specifier: ^4.7.0
         version: 4.7.0(vite@6.4.1(@types/node@20.19.23)(yaml@2.8.1))
       '@vitejs/plugin-react-swc':
         specifier: ^3.11.0
         version: 3.11.0(vite@6.4.1(@types/node@20.19.23)(yaml@2.8.1))
->>>>>>> a0a7fbb4
       '@vitest/coverage-v8':
         specifier: ^4.0.4
         version: 4.0.4(vitest@4.0.4)
@@ -365,13 +241,8 @@
         specifier: ^8.46.2
         version: 8.46.2(eslint@9.38.0)(typescript@5.9.3)
       vite:
-<<<<<<< HEAD
-        specifier: ^7.1.12
-        version: 7.1.12(@types/node@24.9.1)(yaml@2.8.1)
-=======
         specifier: ^6.4.1
         version: 6.4.1(@types/node@20.19.23)(yaml@2.8.1)
->>>>>>> a0a7fbb4
       vitest:
         specifier: ^4.0.4
         version: 4.0.4(@types/node@24.9.1)(@vitest/ui@4.0.4)(jsdom@27.0.1(postcss@8.5.6))(yaml@2.8.1)
