--- conflicted
+++ resolved
@@ -193,13 +193,8 @@
         specifier: ^3.10.2
         version: 3.11.0(vite@6.3.5(@types/node@24.10.1)(jiti@1.21.7))
       '@vitest/coverage-v8':
-<<<<<<< HEAD
-        specifier: ^4.0.14
-        version: 4.0.14(vitest@4.0.14(@types/node@20.19.25)(jiti@1.21.7)(jsdom@24.1.3))
-=======
         specifier: ^2.0.0
         version: 2.1.9(vitest@2.1.9(@types/node@24.10.1)(jsdom@24.1.3))
->>>>>>> ccb6378a
       eslint:
         specifier: ^9.38.0
         version: 9.39.1(jiti@1.21.7)
@@ -228,28 +223,17 @@
         specifier: 6.3.5
         version: 6.3.5(@types/node@24.10.1)(jiti@1.21.7)
       vitest:
-<<<<<<< HEAD
-        specifier: ^4.0.14
-        version: 4.0.14(@types/node@20.19.25)(jiti@1.21.7)(jsdom@24.1.3)
-=======
         specifier: ^2.0.0
         version: 2.1.9(@types/node@24.10.1)(jsdom@24.1.3)
->>>>>>> ccb6378a
 
 packages:
 
   '@adobe/css-tools@4.4.4':
     resolution: {integrity: sha512-Elp+iwUx5rN5+Y8xLt5/GRoG20WGoDCQ/1Fb+1LiGtvwbDavuSk0jhD/eZdckHAuzcDzccnkv+rEjyWfRx18gg==}
 
-<<<<<<< HEAD
-  '@alloc/quick-lru@5.2.0':
-    resolution: {integrity: sha512-UrcABB+4bUrFABwbluTIBErXwvbsU/V7TZWfmbgJfbkwiBuziS9gxdODUyuiecfdGQ85jglMW6juS3+z5TsKLw==}
-    engines: {node: '>=10'}
-=======
   '@ampproject/remapping@2.3.0':
     resolution: {integrity: sha512-30iZtAPgz+LTIYoeivqYo853f02jBYSd5uGnGpkFV0M3xOt9aN73erkgYAmZU43x4VfqcnLxW9Kpg3R5LC4YYw==}
     engines: {node: '>=6.0.0'}
->>>>>>> ccb6378a
 
   '@asamuzakjp/css-color@3.2.0':
     resolution: {integrity: sha512-K1A6z8tS3XsmCMM86xoWdn7Fkdn9m6RSVtocUrJYIwZnFVkng/PvkEoWtOWmP+Scc6saYWHWZYbndEEXxl24jw==}
@@ -311,8 +295,6 @@
     resolution: {integrity: sha512-Vd/9EVDiu6PPJt9yAh6roZP6El1xHrdvIVGjyBsHR0RYwNHgL7FJPyIIW4fANJNG6FtyZfvlRPpFI4ZM/lubvw==}
     engines: {node: '>=18'}
 
-<<<<<<< HEAD
-=======
   '@date-fns/tz@1.4.1':
     resolution: {integrity: sha512-P5LUNhtbj6YfI3iJjw5EL9eUAG6OitD0W3fWQcpQjDRc/QIsL0tRNuO1PcDvPccWL1fSTXXdE1ds+l95DV/OFA==}
 
@@ -322,7 +304,6 @@
     cpu: [ppc64]
     os: [aix]
 
->>>>>>> ccb6378a
   '@esbuild/aix-ppc64@0.25.12':
     resolution: {integrity: sha512-Hhmwd6CInZ3dwpuGTF8fJG6yoWmsToE+vYgD4nytZVxcu1ulHpUQRAB1UJ8+N1Am3Mz4+xOByoQoSZf4D+CpkA==}
     engines: {node: '>=18'}
@@ -579,23 +560,9 @@
   '@motionone/utils@10.18.0':
     resolution: {integrity: sha512-3XVF7sgyTSI2KWvTf6uLlBJ5iAgRgmvp3bpuOiQJvInd4nZ19ET8lX5unn30SlmRH7hXbBbH+Gxd0m0klJ3Xtw==}
 
-<<<<<<< HEAD
-  '@nodelib/fs.scandir@2.1.5':
-    resolution: {integrity: sha512-vq24Bq3ym5HEQm2NKCr3yXDwjc7vTsEThRDnkp2DK9p1uqLR+DHurm/NOTo0KG7HYHU7eppKZj3MyqYuMBf62g==}
-    engines: {node: '>= 8'}
-
-  '@nodelib/fs.stat@2.0.5':
-    resolution: {integrity: sha512-RkhPPp2zrqDAQA/2jNhnztcPAlv64XdhIp7a7454A5ovI7Bukxgt7MX7udwAu3zg1DcpPU0rz3VV1SeaqvY4+A==}
-    engines: {node: '>= 8'}
-
-  '@nodelib/fs.walk@1.2.8':
-    resolution: {integrity: sha512-oGB+UxlgWcgQkgwo8GcEGwemoTFt3FIO9ababBmaGwXIoBKZ+GTy0pP185beGg7Llih/NSHSV2XAs1lnznocSg==}
-    engines: {node: '>= 8'}
-=======
   '@pkgjs/parseargs@0.11.0':
     resolution: {integrity: sha512-+1VkjdD0QBLPodGrJUeqarH8VAIvQODIbwh9XpP5Syisf7YoQgsJKPNFoqqLQlu+VQ/tVSshMR6loPMn8U+dPg==}
     engines: {node: '>=14'}
->>>>>>> ccb6378a
 
   '@playwright/test@1.57.0':
     resolution: {integrity: sha512-6TyEnHgd6SArQO8UO2OMTxshln3QMWBtPGrOCgs3wVEmQmwyuNtB10IZMfmYDE0riwNR1cu4q+pPcxMVtaG3TA==}
@@ -1372,12 +1339,9 @@
   '@standard-schema/spec@1.0.0':
     resolution: {integrity: sha512-m2bOd0f2RT9k8QJx1JN85cZYyH1RqFBdlwtkSlf4tBDYLCiiZnv1fIIwacK6cqwXavOydf0NPToMQgpKq+dVlA==}
 
-<<<<<<< HEAD
-=======
   '@standard-schema/utils@0.3.0':
     resolution: {integrity: sha512-e7Mew686owMaPJVNNLs55PUvgz371nKgwsc4vxE49zsODpJEnxgxRo2y/OKrqueavXgZNMDVj3DdHFlaSAeU8g==}
 
->>>>>>> ccb6378a
   '@supabase/auth-js@2.86.0':
     resolution: {integrity: sha512-3xPqMvBWC6Haqpr6hEWmSUqDq+6SA1BAEdbiaHdAZM9QjZ5uiQJ+6iD9pZOzOa6MVXZh4GmwjhC9ObIG0K1NcA==}
     engines: {node: '>=20.0.0'}
@@ -1714,21 +1678,9 @@
     resolution: {integrity: sha512-Cxwpt2SfTzTtXcfOlzGEee8O+c+MmUgGrNiBcXnuWxuFJHe6a5Hz7qwhwe5OgaSYI0IJvkLqWX1ASG+cJOkEiA==}
     engines: {node: '>=10'}
 
-<<<<<<< HEAD
-  any-promise@1.3.0:
-    resolution: {integrity: sha512-7UvmKalWRt1wgjL1RrGxoSJW/0QZFIegpeGvZG9kjp8vrRu55XTHbwnqq2GpXm9uLbcuhxm3IqX9OB4MZR1b2A==}
-
-  anymatch@3.1.3:
-    resolution: {integrity: sha512-KMReFUr0B4t+D+OBkjR3KYqvocp2XaSzO55UcB6mgQMd3KbcE+mWTyvVV7D/zsdEbNnV6acZUutkiHQXvTr1Rw==}
-    engines: {node: '>= 8'}
-
-  arg@5.0.2:
-    resolution: {integrity: sha512-PYjyFOLKQ9y57JvQ6QLo8dAgNqswh8M1RMJYdQduT6xbWSgK36P/Z/v+p888pM69jMMfS8Xd8F6I1kQ/I9HUGg==}
-=======
   ansi-styles@6.2.3:
     resolution: {integrity: sha512-4Dj6M28JB+oAH8kFkTLUo+a2jwOFkuqb3yucU0CANcRRUbxS0cP0nZYCGjcc3BNXwRIsUVmDGgzawme7zvJHvg==}
     engines: {node: '>=12'}
->>>>>>> ccb6378a
 
   argparse@2.0.1:
     resolution: {integrity: sha512-8+9WqebbFzpX9OR+Wa6O29asIogeRMzcGtAINdpMHHyAg10f05aSFVBbcEqGf/PXw1EjAZ+q2/bEBg3DvurK3Q==}
@@ -1763,13 +1715,8 @@
   brace-expansion@2.0.2:
     resolution: {integrity: sha512-Jt0vHyM+jmUBqojB7E1NIYadt0vI0Qxjxd2TErW94wDz+E2LAm5vKMXXwg6ZZBTHPuUlDgQHKXvjGBdfcF1ZDQ==}
 
-<<<<<<< HEAD
-  braces@3.0.3:
-    resolution: {integrity: sha512-yQbXgO/OSZVD2IsiLlro+7Hf6Q18EJrKSEsdoMzKePKXct3gvD8oLcOQdIzGupr5Fj+EDe8gO/lxc1BzfMpxvA==}
-=======
   cac@6.7.14:
     resolution: {integrity: sha512-b6Ilus+c3RrdDk+JhLKUAQfzzgLEPy6wcXqS7f/xe1EETvsDP6GORG7SFuOs6cID5YkqchW/LXZbX5bc8j7ZcQ==}
->>>>>>> ccb6378a
     engines: {node: '>=8'}
 
   call-bind-apply-helpers@1.0.2:
@@ -1780,17 +1727,8 @@
     resolution: {integrity: sha512-P8BjAsXvZS+VIDUI11hHCQEv74YT67YUi5JJFNWIqL235sBmjX4+qx9Muvls5ivyNENctx46xQLQ3aTuE7ssaQ==}
     engines: {node: '>=6'}
 
-<<<<<<< HEAD
-  camelcase-css@2.0.1:
-    resolution: {integrity: sha512-QOSvevhslijgYwRx6Rv7zKdMF8lbRmx+uQGx2+vDc+KI/eBnsy9kit5aj23AgGu3pa4t9AgwbnXWqS+iOY+2aA==}
-    engines: {node: '>= 6'}
-
-  chai@6.2.1:
-    resolution: {integrity: sha512-p4Z49OGG5W/WBCPSS/dH3jQ73kD6tiMmUM+bckNK6Jr5JHMG3k9bg/BvKR8lKmtVBKmOiuVaV2ws8s9oSbwysg==}
-=======
   chai@5.3.3:
     resolution: {integrity: sha512-4zNhdJD/iOjSH0A05ea+Ke6MU5mmpQcbQsSOkgdaUMJ9zTlDTD/GYlwohmIE2u0gaxHYiVHEn1Fw9mZ/ktJWgw==}
->>>>>>> ccb6378a
     engines: {node: '>=18'}
 
   chalk@4.1.2:
@@ -1806,15 +1744,9 @@
   character-reference-invalid@2.0.1:
     resolution: {integrity: sha512-iBZ4F4wRbyORVsu0jPV7gXkOsGYjGHPmAyv+HiHG8gi5PtC9KI2j1+v8/tlibRvjoWX027ypmG/n0HtO5t7unw==}
 
-<<<<<<< HEAD
-  chokidar@3.6.0:
-    resolution: {integrity: sha512-7VT13fmjotKpGipCW9JEQAusEPE+Ei8nl6/g4FBAmIm0GOOLMua9NDDo/DWp0ZAxCr3cPq5ZpBqmPAQgDda2Pw==}
-    engines: {node: '>= 8.10.0'}
-=======
   check-error@2.1.1:
     resolution: {integrity: sha512-OAlb+T7V4Op9OwdkjmguYRqncdlx5JiofwOAUkmTF+jNdHwzTaTs4sRAGpzLF3oOz5xAyDGrPgeIDFQmDOTiJw==}
     engines: {node: '>= 16'}
->>>>>>> ccb6378a
 
   class-variance-authority@0.7.1:
     resolution: {integrity: sha512-Ka+9Trutv7G8M6WT6SeiRWz792K5qEqIGEGzXKhAE6xOWAY6pPH8U+9IY3oCMv6kqTmLsv7Xh/2w2RigkePMsg==}
@@ -1935,8 +1867,6 @@
   decimal.js@10.6.0:
     resolution: {integrity: sha512-YpgQiITW3JXGntzdUmyUR1V812Hn8T1YVXhCu+wO3OpS4eU9l4YdD3qjyiKdV6mvV29zapkMeD390UVEf2lkUg==}
 
-<<<<<<< HEAD
-=======
   decode-named-character-reference@1.2.0:
     resolution: {integrity: sha512-c6fcElNV6ShtZXmsgNgFFV5tVX2PaV4g+MOAkb8eXHvn6sryJBrZa9r0zV6+dtTyoCKxtDy5tyQ5ZwQuidtd+Q==}
 
@@ -1944,7 +1874,6 @@
     resolution: {integrity: sha512-h5k/5U50IJJFpzfL6nO9jaaumfjO/f2NjK/oYB2Djzm4p9L+3T9qWpZqZ2hAbLPuuYq9wrU08WQyBTL5GbPk5Q==}
     engines: {node: '>=6'}
 
->>>>>>> ccb6378a
   deep-is@0.1.4:
     resolution: {integrity: sha512-oIPzksmTg4/MriiaYGO+okXDT7ztn/w3Eptv/+gSIdMdKsJo0u4CfYNFJPy+4SKMuCqGw2wxnA+URMg3t8a/bQ==}
 
@@ -2005,8 +1934,6 @@
     resolution: {integrity: sha512-j6vWzfrGVfyXxge+O0x5sh6cvxAog0a/4Rdd2K36zCMV5eJ+/+tOAngRO8cODMNWbVRdVlmGZQL2YS3yR8bIUA==}
     engines: {node: '>= 0.4'}
 
-<<<<<<< HEAD
-=======
   es-toolkit@1.42.0:
     resolution: {integrity: sha512-SLHIyY7VfDJBM8clz4+T2oquwTQxEzu263AyhVK4jREOAwJ+8eebaa4wM3nlvnAqhDrMm2EsA6hWHaQsMPQ1nA==}
 
@@ -2015,7 +1942,6 @@
     engines: {node: '>=12'}
     hasBin: true
 
->>>>>>> ccb6378a
   esbuild@0.25.12:
     resolution: {integrity: sha512-bbPBYYrtZbkt6Os6FiTLCTFxvq4tt3JKall1vRwshA3fdVztsLAatFaZobhkBC8/BrPetoa0oksYoKXoG4ryJg==}
     engines: {node: '>=18'}
@@ -2455,16 +2381,6 @@
     resolution: {integrity: sha512-rJgTQnkUnH1sFw8yT6VSU3zD3sWmu6sZhIseY8VX+GRu3P6F7Fu+JNDoXfklElbLJSnc3FUQHVe4cU5hj+BcUg==}
     engines: {node: '>=0.10.0'}
 
-<<<<<<< HEAD
-  object-hash@3.0.0:
-    resolution: {integrity: sha512-RSn9F68PjH9HqtltsSnqYC1XXoWe9Bju5+213R98cNGttag9q9yAOTzdbsqvIa7aNm5WffBZFpWYr2aWrklWAw==}
-    engines: {node: '>= 6'}
-
-  obug@2.1.1:
-    resolution: {integrity: sha512-uTqF9MuPraAQ+IsnPf366RG4cP9RtUi7MLO1N3KEc+wb0a6yKpeL0lmk2IB1jY5KHPAlTc6T/JRdC/YqxHNwkQ==}
-
-=======
->>>>>>> ccb6378a
   optionator@0.9.4:
     resolution: {integrity: sha512-6IpQ7mKUxRcZNLIObR0hz7lxsapSSIYNZJwXPGeF0mTVqGKFIXj1DQcMoT22S3ROcLyY/rz0PWaWZ9ayWmad9g==}
     engines: {node: '>= 0.8.0'}
@@ -2498,13 +2414,6 @@
     resolution: {integrity: sha512-ojmeN0qd+y0jszEtoY48r0Peq5dwMEkIlCOu6Q5f41lfkswXuKtYrhgoTpLnyIcHm24Uhqx+5Tqm2InSwLhE6Q==}
     engines: {node: '>=8'}
 
-<<<<<<< HEAD
-  path-parse@1.0.7:
-    resolution: {integrity: sha512-LDJzPVEEEPR+y48z93A0Ed0yXb8pAByGWo/k5YYdYgpY2/2EsOsksJrq7lOHxryrVOn1ejG6oAp8ahvOIQD8sw==}
-
-  pathe@2.0.3:
-    resolution: {integrity: sha512-WUjGcAqP1gQacoQe+OBJsFA7Ld4DyXuUIjZ5cc75cLHvJ7dtNsTugphxIADwspS+AraAUePCKrSVtPLFj/F88w==}
-=======
   path-scurry@1.11.1:
     resolution: {integrity: sha512-Xa4Nw17FS9ApQFJ9umLiJS4orGjm7ZzwUrwamcGQuHSzDyth9boKDaycYdDcZDuqYATXw4HFXgaqWTctW/v1HA==}
     engines: {node: '>=16 || 14 >=14.18'}
@@ -2515,7 +2424,6 @@
   pathval@2.0.1:
     resolution: {integrity: sha512-//nshmD55c46FuFw26xV/xFAaB5HF9Xdap7HJBBnrKdAd6/GxDBaNA1870O79+9ueg61cZLSVc+OaFlfmObYVQ==}
     engines: {node: '>= 14.16'}
->>>>>>> ccb6378a
 
   picocolors@1.1.1:
     resolution: {integrity: sha512-xceH2snhtb5M9liqDsmEw56le376mTZkEX/jEb/RxNFyegNul7eNslCXP9FDj/Lcu0X8KEyMceP2ntpaHrDEVA==}
@@ -2776,18 +2684,9 @@
   tailwindcss@4.1.17:
     resolution: {integrity: sha512-j9Ee2YjuQqYT9bbRTfTZht9W/ytp5H+jJpZKiYdP/bpnXARAuELt9ofP0lPnmHjbga7SNQIxdTAXCmtKVYjN+Q==}
 
-<<<<<<< HEAD
-  thenify-all@1.6.0:
-    resolution: {integrity: sha512-RNxQH/qI8/t3thXJDwcstUO4zeqo64+Uy/+sNVRBx4Xn2OX+OZ9oP+iJnNFqplFra2ZUVeKCSa2oVWi3T4uVmA==}
-    engines: {node: '>=0.8'}
-
-  thenify@3.3.1:
-    resolution: {integrity: sha512-RVZSIV5IG10Hk3enotrhvz0T9em6cyHBLkH/YAZuKqd8hRkKhSfCGIcP2KUY0EPxndzANBmNllzWPwak+bheSw==}
-=======
   test-exclude@7.0.1:
     resolution: {integrity: sha512-pFYqmTw68LXVjeWJMST4+borgQP2AyMNbg1BpZh9LbyhUeNkeaPF9gzfPGUAnSMV3qPYdWUwDIjjCLiSDOl7vg==}
     engines: {node: '>=18'}
->>>>>>> ccb6378a
 
   tiny-invariant@1.3.3:
     resolution: {integrity: sha512-+FbBPE1o9QAYvviau/qC5SE3caw21q3xkvWKBtja5vgqOWIHHJ3ioaq1VPfn/Szqctz2bU/oYeKd9/z5BL+PVg==}
@@ -3027,14 +2926,10 @@
 
   '@adobe/css-tools@4.4.4': {}
 
-<<<<<<< HEAD
-  '@alloc/quick-lru@5.2.0': {}
-=======
   '@ampproject/remapping@2.3.0':
     dependencies:
       '@jridgewell/gen-mapping': 0.3.13
       '@jridgewell/trace-mapping': 0.3.31
->>>>>>> ccb6378a
 
   '@asamuzakjp/css-color@3.2.0':
     dependencies:
@@ -3087,14 +2982,11 @@
 
   '@csstools/css-tokenizer@3.0.4': {}
 
-<<<<<<< HEAD
-=======
   '@date-fns/tz@1.4.1': {}
 
   '@esbuild/aix-ppc64@0.21.5':
     optional: true
 
->>>>>>> ccb6378a
   '@esbuild/aix-ppc64@0.25.12':
     optional: true
 
@@ -3296,22 +3188,8 @@
       hey-listen: 1.0.8
       tslib: 2.8.1
 
-<<<<<<< HEAD
-  '@nodelib/fs.scandir@2.1.5':
-    dependencies:
-      '@nodelib/fs.stat': 2.0.5
-      run-parallel: 1.2.0
-
-  '@nodelib/fs.stat@2.0.5': {}
-
-  '@nodelib/fs.walk@1.2.8':
-    dependencies:
-      '@nodelib/fs.scandir': 2.1.5
-      fastq: 1.19.1
-=======
   '@pkgjs/parseargs@0.11.0':
     optional: true
->>>>>>> ccb6378a
 
   '@playwright/test@1.57.0':
     dependencies:
@@ -4074,11 +3952,8 @@
 
   '@standard-schema/spec@1.0.0': {}
 
-<<<<<<< HEAD
-=======
   '@standard-schema/utils@0.3.0': {}
 
->>>>>>> ccb6378a
   '@supabase/auth-js@2.86.0':
     dependencies:
       tslib: 2.8.1
@@ -4374,11 +4249,7 @@
     transitivePeerDependencies:
       - '@swc/helpers'
 
-<<<<<<< HEAD
-  '@vitest/coverage-v8@4.0.14(vitest@4.0.14(@types/node@20.19.25)(jiti@1.21.7)(jsdom@24.1.3))':
-=======
   '@vitest/coverage-v8@2.1.9(vitest@2.1.9(@types/node@24.10.1)(jsdom@24.1.3))':
->>>>>>> ccb6378a
     dependencies:
       '@bcoe/v8-coverage': 1.0.2
       '@vitest/utils': 4.0.14
@@ -4390,14 +4261,9 @@
       magicast: 0.5.1
       obug: 2.1.1
       std-env: 3.10.0
-<<<<<<< HEAD
-      tinyrainbow: 3.0.3
-      vitest: 4.0.14(@types/node@20.19.25)(jiti@1.21.7)(jsdom@24.1.3)
-=======
       test-exclude: 7.0.1
       tinyrainbow: 1.2.0
       vitest: 2.1.9(@types/node@24.10.1)(jsdom@24.1.3)
->>>>>>> ccb6378a
     transitivePeerDependencies:
       - supports-color
 
@@ -4410,21 +4276,13 @@
       chai: 6.2.1
       tinyrainbow: 3.0.3
 
-<<<<<<< HEAD
-  '@vitest/mocker@4.0.14(vite@6.3.5(@types/node@20.19.25)(jiti@1.21.7))':
-=======
   '@vitest/mocker@2.1.9(vite@5.4.21(@types/node@24.10.1))':
->>>>>>> ccb6378a
     dependencies:
       '@vitest/spy': 4.0.14
       estree-walker: 3.0.3
       magic-string: 0.30.21
     optionalDependencies:
-<<<<<<< HEAD
-      vite: 6.3.5(@types/node@20.19.25)(jiti@1.21.7)
-=======
       vite: 5.4.21(@types/node@24.10.1)
->>>>>>> ccb6378a
 
   '@vitest/pretty-format@4.0.14':
     dependencies:
@@ -4471,18 +4329,7 @@
 
   ansi-styles@5.2.0: {}
 
-<<<<<<< HEAD
-  any-promise@1.3.0: {}
-
-  anymatch@3.1.3:
-    dependencies:
-      normalize-path: 3.0.0
-      picomatch: 2.3.1
-
-  arg@5.0.2: {}
-=======
   ansi-styles@6.2.3: {}
->>>>>>> ccb6378a
 
   argparse@2.0.1: {}
 
@@ -4517,13 +4364,7 @@
     dependencies:
       balanced-match: 1.0.2
 
-<<<<<<< HEAD
-  braces@3.0.3:
-    dependencies:
-      fill-range: 7.1.1
-=======
   cac@6.7.14: {}
->>>>>>> ccb6378a
 
   call-bind-apply-helpers@1.0.2:
     dependencies:
@@ -4532,11 +4373,6 @@
 
   callsites@3.1.0: {}
 
-<<<<<<< HEAD
-  camelcase-css@2.0.1: {}
-
-  chai@6.2.1: {}
-=======
   chai@5.3.3:
     dependencies:
       assertion-error: 2.0.1
@@ -4544,7 +4380,6 @@
       deep-eql: 5.0.2
       loupe: 3.2.1
       pathval: 2.0.1
->>>>>>> ccb6378a
 
   chalk@4.1.2:
     dependencies:
@@ -4557,21 +4392,7 @@
 
   character-reference-invalid@2.0.1: {}
 
-<<<<<<< HEAD
-  chokidar@3.6.0:
-    dependencies:
-      anymatch: 3.1.3
-      braces: 3.0.3
-      glob-parent: 5.1.2
-      is-binary-path: 2.1.0
-      is-glob: 4.0.3
-      normalize-path: 3.0.0
-      readdirp: 3.6.0
-    optionalDependencies:
-      fsevents: 2.3.3
-=======
   check-error@2.1.1: {}
->>>>>>> ccb6378a
 
   class-variance-authority@0.7.1:
     dependencies:
@@ -4679,15 +4500,12 @@
 
   decimal.js@10.6.0: {}
 
-<<<<<<< HEAD
-=======
   decode-named-character-reference@1.2.0:
     dependencies:
       character-entities: 2.0.2
 
   deep-eql@5.0.2: {}
 
->>>>>>> ccb6378a
   deep-is@0.1.4: {}
 
   delayed-stream@1.0.0: {}
@@ -4706,13 +4524,9 @@
       es-errors: 1.3.0
       gopd: 1.2.0
 
-<<<<<<< HEAD
-  embla-carousel-react@8.6.0(react@18.3.1):
-=======
   eastasianwidth@0.2.0: {}
 
   embla-carousel-react@8.6.0(react@19.2.0):
->>>>>>> ccb6378a
     dependencies:
       embla-carousel: 8.6.0
       embla-carousel-reactive-utils: 8.6.0(embla-carousel@8.6.0)
@@ -4743,8 +4557,6 @@
       has-tostringtag: 1.0.2
       hasown: 2.0.2
 
-<<<<<<< HEAD
-=======
   es-toolkit@1.42.0: {}
 
   esbuild@0.21.5:
@@ -4773,7 +4585,6 @@
       '@esbuild/win32-ia32': 0.21.5
       '@esbuild/win32-x64': 0.21.5
 
->>>>>>> ccb6378a
   esbuild@0.25.12:
     optionalDependencies:
       '@esbuild/aix-ppc64': 0.25.12
@@ -5101,9 +4912,6 @@
       html-escaper: 2.0.2
       istanbul-lib-report: 3.0.1
 
-<<<<<<< HEAD
-  jiti@1.21.7: {}
-=======
   jackspeak@3.4.3:
     dependencies:
       '@isaacs/cliui': 8.0.2
@@ -5112,7 +4920,6 @@
 
   jiti@1.21.7:
     optional: true
->>>>>>> ccb6378a
 
   js-tokens@4.0.0: {}
 
@@ -5253,13 +5060,6 @@
 
   object-assign@4.1.1: {}
 
-<<<<<<< HEAD
-  object-hash@3.0.0: {}
-
-  obug@2.1.1: {}
-
-=======
->>>>>>> ccb6378a
   optionator@0.9.4:
     dependencies:
       deep-is: 0.1.4
@@ -5301,11 +5101,6 @@
 
   path-key@3.1.1: {}
 
-<<<<<<< HEAD
-  path-parse@1.0.7: {}
-
-  pathe@2.0.3: {}
-=======
   path-scurry@1.11.1:
     dependencies:
       lru-cache: 10.4.3
@@ -5314,7 +5109,6 @@
   pathe@1.1.2: {}
 
   pathval@2.0.1: {}
->>>>>>> ccb6378a
 
   picocolors@1.1.1: {}
 
@@ -5547,13 +5341,9 @@
 
   siginfo@2.0.0: {}
 
-<<<<<<< HEAD
-  sonner@2.0.7(react-dom@18.3.1(react@18.3.1))(react@18.3.1):
-=======
   signal-exit@4.1.0: {}
 
   sonner@2.0.7(react-dom@19.2.0(react@19.2.0))(react@19.2.0):
->>>>>>> ccb6378a
     dependencies:
       react: 19.2.0
       react-dom: 19.2.0(react@19.2.0)
@@ -5586,21 +5376,11 @@
 
   tailwindcss@4.1.17: {}
 
-<<<<<<< HEAD
-  thenify-all@1.6.0:
-    dependencies:
-      thenify: 3.3.1
-
-  thenify@3.3.1:
-    dependencies:
-      any-promise: 1.3.0
-=======
   test-exclude@7.0.1:
     dependencies:
       '@istanbuljs/schema': 0.1.3
       glob: 10.5.0
       minimatch: 9.0.5
->>>>>>> ccb6378a
 
   tiny-invariant@1.3.3: {}
 
@@ -5709,9 +5489,6 @@
       d3-time: 3.1.0
       d3-timer: 3.0.1
 
-<<<<<<< HEAD
-  vite@6.3.5(@types/node@20.19.25)(jiti@1.21.7):
-=======
   vite-node@2.1.9(@types/node@24.10.1):
     dependencies:
       cac: 6.7.14
@@ -5740,7 +5517,6 @@
       fsevents: 2.3.3
 
   vite@6.3.5(@types/node@24.10.1)(jiti@1.21.7):
->>>>>>> ccb6378a
     dependencies:
       esbuild: 0.25.12
       fdir: 6.5.0(picomatch@4.0.3)
@@ -5753,18 +5529,6 @@
       fsevents: 2.3.3
       jiti: 1.21.7
 
-<<<<<<< HEAD
-  vitest@4.0.14(@types/node@20.19.25)(jiti@1.21.7)(jsdom@24.1.3):
-    dependencies:
-      '@vitest/expect': 4.0.14
-      '@vitest/mocker': 4.0.14(vite@6.3.5(@types/node@20.19.25)(jiti@1.21.7))
-      '@vitest/pretty-format': 4.0.14
-      '@vitest/runner': 4.0.14
-      '@vitest/snapshot': 4.0.14
-      '@vitest/spy': 4.0.14
-      '@vitest/utils': 4.0.14
-      es-module-lexer: 1.7.0
-=======
   vitest@2.1.9(@types/node@24.10.1)(jsdom@24.1.3):
     dependencies:
       '@vitest/expect': 2.1.9
@@ -5776,7 +5540,6 @@
       '@vitest/utils': 2.1.9
       chai: 5.3.3
       debug: 4.4.3
->>>>>>> ccb6378a
       expect-type: 1.2.2
       magic-string: 0.30.21
       obug: 2.1.1
@@ -5785,16 +5548,10 @@
       std-env: 3.10.0
       tinybench: 2.9.0
       tinyexec: 0.3.2
-<<<<<<< HEAD
-      tinyglobby: 0.2.15
-      tinyrainbow: 3.0.3
-      vite: 6.3.5(@types/node@20.19.25)(jiti@1.21.7)
-=======
       tinypool: 1.1.1
       tinyrainbow: 1.2.0
       vite: 5.4.21(@types/node@24.10.1)
       vite-node: 2.1.9(@types/node@24.10.1)
->>>>>>> ccb6378a
       why-is-node-running: 2.3.0
     optionalDependencies:
       '@types/node': 24.10.1
