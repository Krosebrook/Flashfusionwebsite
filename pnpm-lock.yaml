lockfileVersion: '9.0'

settings:
  autoInstallPeers: true
  excludeLinksFromLockfile: false

importers:

  .:
    dependencies:
      '@radix-ui/react-accordion':
        specifier: ^1.2.3
        version: 1.2.12(@types/react-dom@19.2.3(@types/react@19.2.7))(@types/react@19.2.7)(react-dom@19.2.0(react@19.2.0))(react@19.2.0)
      '@radix-ui/react-alert-dialog':
        specifier: ^1.1.6
        version: 1.1.15(@types/react-dom@19.2.3(@types/react@19.2.7))(@types/react@19.2.7)(react-dom@19.2.0(react@19.2.0))(react@19.2.0)
      '@radix-ui/react-aspect-ratio':
        specifier: ^1.1.2
        version: 1.1.8(@types/react-dom@19.2.3(@types/react@19.2.7))(@types/react@19.2.7)(react-dom@19.2.0(react@19.2.0))(react@19.2.0)
      '@radix-ui/react-avatar':
        specifier: ^1.1.3
        version: 1.1.11(@types/react-dom@19.2.3(@types/react@19.2.7))(@types/react@19.2.7)(react-dom@19.2.0(react@19.2.0))(react@19.2.0)
      '@radix-ui/react-checkbox':
        specifier: ^1.1.4
        version: 1.3.3(@types/react-dom@19.2.3(@types/react@19.2.7))(@types/react@19.2.7)(react-dom@19.2.0(react@19.2.0))(react@19.2.0)
      '@radix-ui/react-collapsible':
        specifier: ^1.1.3
        version: 1.1.12(@types/react-dom@19.2.3(@types/react@19.2.7))(@types/react@19.2.7)(react-dom@19.2.0(react@19.2.0))(react@19.2.0)
      '@radix-ui/react-context-menu':
        specifier: ^2.2.6
        version: 2.2.16(@types/react-dom@19.2.3(@types/react@19.2.7))(@types/react@19.2.7)(react-dom@19.2.0(react@19.2.0))(react@19.2.0)
      '@radix-ui/react-dialog':
        specifier: ^1.1.6
        version: 1.1.15(@types/react-dom@19.2.3(@types/react@19.2.7))(@types/react@19.2.7)(react-dom@19.2.0(react@19.2.0))(react@19.2.0)
      '@radix-ui/react-dropdown-menu':
        specifier: ^2.1.6
        version: 2.1.16(@types/react-dom@19.2.3(@types/react@19.2.7))(@types/react@19.2.7)(react-dom@19.2.0(react@19.2.0))(react@19.2.0)
      '@radix-ui/react-hover-card':
        specifier: ^1.1.6
        version: 1.1.15(@types/react-dom@19.2.3(@types/react@19.2.7))(@types/react@19.2.7)(react-dom@19.2.0(react@19.2.0))(react@19.2.0)
      '@radix-ui/react-label':
        specifier: ^2.1.2
        version: 2.1.8(@types/react-dom@19.2.3(@types/react@19.2.7))(@types/react@19.2.7)(react-dom@19.2.0(react@19.2.0))(react@19.2.0)
      '@radix-ui/react-menubar':
        specifier: ^1.1.6
        version: 1.1.16(@types/react-dom@19.2.3(@types/react@19.2.7))(@types/react@19.2.7)(react-dom@19.2.0(react@19.2.0))(react@19.2.0)
      '@radix-ui/react-navigation-menu':
        specifier: ^1.2.5
        version: 1.2.14(@types/react-dom@19.2.3(@types/react@19.2.7))(@types/react@19.2.7)(react-dom@19.2.0(react@19.2.0))(react@19.2.0)
      '@radix-ui/react-popover':
        specifier: ^1.1.6
        version: 1.1.15(@types/react-dom@19.2.3(@types/react@19.2.7))(@types/react@19.2.7)(react-dom@19.2.0(react@19.2.0))(react@19.2.0)
      '@radix-ui/react-progress':
        specifier: ^1.1.2
        version: 1.1.8(@types/react-dom@19.2.3(@types/react@19.2.7))(@types/react@19.2.7)(react-dom@19.2.0(react@19.2.0))(react@19.2.0)
      '@radix-ui/react-radio-group':
        specifier: ^1.2.3
        version: 1.3.8(@types/react-dom@19.2.3(@types/react@19.2.7))(@types/react@19.2.7)(react-dom@19.2.0(react@19.2.0))(react@19.2.0)
      '@radix-ui/react-scroll-area':
        specifier: ^1.2.3
        version: 1.2.10(@types/react-dom@19.2.3(@types/react@19.2.7))(@types/react@19.2.7)(react-dom@19.2.0(react@19.2.0))(react@19.2.0)
      '@radix-ui/react-select':
        specifier: ^2.1.6
        version: 2.2.6(@types/react-dom@19.2.3(@types/react@19.2.7))(@types/react@19.2.7)(react-dom@19.2.0(react@19.2.0))(react@19.2.0)
      '@radix-ui/react-separator':
        specifier: ^1.1.0
        version: 1.1.8(@types/react-dom@19.2.3(@types/react@19.2.7))(@types/react@19.2.7)(react-dom@19.2.0(react@19.2.0))(react@19.2.0)
      '@radix-ui/react-slider':
        specifier: ^1.2.0
        version: 1.3.6(@types/react-dom@19.2.3(@types/react@19.2.7))(@types/react@19.2.7)(react-dom@19.2.0(react@19.2.0))(react@19.2.0)
      '@radix-ui/react-slot':
        specifier: ^1.1.2
        version: 1.2.4(@types/react@19.2.7)(react@19.2.0)
      '@radix-ui/react-switch':
        specifier: ^1.1.3
        version: 1.2.6(@types/react-dom@19.2.3(@types/react@19.2.7))(@types/react@19.2.7)(react-dom@19.2.0(react@19.2.0))(react@19.2.0)
      '@radix-ui/react-tabs':
        specifier: ^1.1.0
        version: 1.1.13(@types/react-dom@19.2.3(@types/react@19.2.7))(@types/react@19.2.7)(react-dom@19.2.0(react@19.2.0))(react@19.2.0)
      '@radix-ui/react-toggle':
        specifier: ^1.1.2
        version: 1.1.10(@types/react-dom@19.2.3(@types/react@19.2.7))(@types/react@19.2.7)(react-dom@19.2.0(react@19.2.0))(react@19.2.0)
      '@radix-ui/react-toggle-group':
        specifier: ^1.1.2
        version: 1.1.11(@types/react-dom@19.2.3(@types/react@19.2.7))(@types/react@19.2.7)(react-dom@19.2.0(react@19.2.0))(react@19.2.0)
      '@radix-ui/react-tooltip':
        specifier: ^1.1.8
        version: 1.2.8(@types/react-dom@19.2.3(@types/react@19.2.7))(@types/react@19.2.7)(react-dom@19.2.0(react@19.2.0))(react@19.2.0)
      '@supabase/supabase-js':
        specifier: ^2.45.0
        version: 2.86.0
      class-variance-authority:
        specifier: ^0.7.1
        version: 0.7.1
      clsx:
        specifier: ^2.1.1
        version: 2.1.1
      cmdk:
        specifier: ^1.1.1
        version: 1.1.1(@types/react-dom@19.2.3(@types/react@19.2.7))(@types/react@19.2.7)(react-dom@19.2.0(react@19.2.0))(react@19.2.0)
      date-fns:
        specifier: ^3.6.0
        version: 3.6.0
      embla-carousel-react:
        specifier: ^8.6.0
        version: 8.6.0(react@19.2.0)
      file-saver:
        specifier: ^2.0.5
        version: 2.0.5
      input-otp:
        specifier: ^1.4.2
        version: 1.4.2(react-dom@19.2.0(react@19.2.0))(react@19.2.0)
      jszip:
        specifier: ^3.10.1
        version: 3.10.1
      lucide-react:
        specifier: ^0.555.0
        version: 0.555.0(react@18.3.1)
      motion:
        specifier: ^12.23.25
        version: 12.23.25(react-dom@18.3.1(react@18.3.1))(react@18.3.1)
      next-themes:
        specifier: ^0.4.6
        version: 0.4.6(react-dom@19.2.0(react@19.2.0))(react@19.2.0)
      react:
        specifier: ^19.2.0
        version: 19.2.0
      react-day-picker:
        specifier: ^9.11.3
        version: 9.11.3(react@19.2.0)
      react-dom:
        specifier: ^19.2.0
        version: 19.2.0(react@19.2.0)
      react-hook-form:
        specifier: ^7.67.0
        version: 7.67.0(react@19.2.0)
      react-resizable-panels:
        specifier: ^3.0.6
        version: 3.0.6(react-dom@19.2.0(react@19.2.0))(react@19.2.0)
      react-syntax-highlighter:
        specifier: ^16.1.0
        version: 16.1.0(react@19.2.0)
      recharts:
        specifier: ^3.5.1
        version: 3.5.1(@types/react@18.3.27)(react-dom@18.3.1(react@18.3.1))(react-is@18.3.1)(react@18.3.1)(redux@5.0.1)
      sonner:
        specifier: ^2.0.3
        version: 2.0.7(react-dom@19.2.0(react@19.2.0))(react@19.2.0)
      tailwind-merge:
        specifier: ^3.4.0
        version: 3.4.0
      tailwindcss:
        specifier: ^4.1.17
        version: 4.1.17
      vaul:
        specifier: ^1.1.2
        version: 1.1.2(@types/react-dom@19.2.3(@types/react@19.2.7))(@types/react@19.2.7)(react-dom@19.2.0(react@19.2.0))(react@19.2.0)
      zod:
        specifier: ^4.1.13
        version: 4.1.13
    devDependencies:
      '@eslint/js':
        specifier: ^9.38.0
        version: 9.39.1
      '@playwright/test':
        specifier: ^1.44.0
        version: 1.57.0
      '@testing-library/jest-dom':
        specifier: ^6.4.5
        version: 6.9.1
      '@testing-library/react':
        specifier: ^16.0.0
        version: 16.3.0(@testing-library/dom@10.4.1)(@types/react-dom@19.2.3(@types/react@19.2.7))(@types/react@19.2.7)(react-dom@19.2.0(react@19.2.0))(react@19.2.0)
      '@testing-library/user-event':
        specifier: ^14.6.1
        version: 14.6.1(@testing-library/dom@10.4.1)
      '@types/file-saver':
        specifier: ^2.0.7
        version: 2.0.7
      '@types/node':
        specifier: ^24.10.1
        version: 24.10.1
      '@types/react':
        specifier: ^19.2.7
        version: 19.2.7
      '@types/react-dom':
        specifier: ^19.2.3
        version: 19.2.3(@types/react@19.2.7)
      '@types/react-syntax-highlighter':
        specifier: ^15.5.13
        version: 15.5.13
      '@vitejs/plugin-react-swc':
        specifier: ^3.10.2
        version: 3.11.0(vite@6.3.5(@types/node@24.10.1)(jiti@1.21.7))
      '@vitest/coverage-v8':
        specifier: ^2.0.0
        version: 2.1.9(vitest@2.1.9(@types/node@24.10.1)(jsdom@24.1.3))
      eslint:
        specifier: ^9.38.0
        version: 9.39.1(jiti@1.21.7)
      eslint-plugin-react-hooks:
        specifier: ^7.0.1
        version: 7.0.1(eslint@9.39.1(jiti@1.21.7))
      eslint-plugin-react-refresh:
        specifier: ^0.4.24
        version: 0.4.24(eslint@9.39.1(jiti@1.21.7))
      globals:
        specifier: ^16.4.0
        version: 16.5.0
      jsdom:
        specifier: ^24.1.0
        version: 24.1.3
      prettier:
        specifier: ^3.7.4
        version: 3.7.4
      typescript:
        specifier: ^5.4.5
        version: 5.9.3
      typescript-eslint:
        specifier: ^8.48.1
        version: 8.48.1(eslint@9.39.1(jiti@1.21.7))(typescript@5.9.3)
      vite:
        specifier: 6.3.5
        version: 6.3.5(@types/node@24.10.1)(jiti@1.21.7)
      vitest:
        specifier: ^2.0.0
        version: 2.1.9(@types/node@24.10.1)(jsdom@24.1.3)

packages:

  '@adobe/css-tools@4.4.4':
    resolution: {integrity: sha512-Elp+iwUx5rN5+Y8xLt5/GRoG20WGoDCQ/1Fb+1LiGtvwbDavuSk0jhD/eZdckHAuzcDzccnkv+rEjyWfRx18gg==}

  '@ampproject/remapping@2.3.0':
    resolution: {integrity: sha512-30iZtAPgz+LTIYoeivqYo853f02jBYSd5uGnGpkFV0M3xOt9aN73erkgYAmZU43x4VfqcnLxW9Kpg3R5LC4YYw==}
    engines: {node: '>=6.0.0'}

  '@asamuzakjp/css-color@3.2.0':
    resolution: {integrity: sha512-K1A6z8tS3XsmCMM86xoWdn7Fkdn9m6RSVtocUrJYIwZnFVkng/PvkEoWtOWmP+Scc6saYWHWZYbndEEXxl24jw==}

  '@babel/code-frame@7.27.1':
    resolution: {integrity: sha512-cjQ7ZlQ0Mv3b47hABuTevyTuYN4i+loJKGeV9flcCgIK37cCXRh+L1bd3iBHlynerhQ7BhCkn2BPbQUL+rGqFg==}
    engines: {node: '>=6.9.0'}

  '@babel/compat-data@7.28.5':
    resolution: {integrity: sha512-6uFXyCayocRbqhZOB+6XcuZbkMNimwfVGFji8CTZnCzOHVGvDqzvitu1re2AU5LROliz7eQPhB8CpAMvnx9EjA==}
    engines: {node: '>=6.9.0'}

  '@babel/core@7.28.5':
    resolution: {integrity: sha512-e7jT4DxYvIDLk1ZHmU/m/mB19rex9sv0c2ftBtjSBv+kVM/902eh0fINUzD7UwLLNR+jU585GxUJ8/EBfAM5fw==}
    engines: {node: '>=6.9.0'}

  '@babel/generator@7.28.5':
    resolution: {integrity: sha512-3EwLFhZ38J4VyIP6WNtt2kUdW9dokXA9Cr4IVIFHuCpZ3H8/YFOl5JjZHisrn1fATPBmKKqXzDFvh9fUwHz6CQ==}
    engines: {node: '>=6.9.0'}

  '@babel/helper-compilation-targets@7.27.2':
    resolution: {integrity: sha512-2+1thGUUWWjLTYTHZWK1n8Yga0ijBz1XAhUXcKy81rd5g6yh7hGqMp45v7cadSbEHc9G3OTv45SyneRN3ps4DQ==}
    engines: {node: '>=6.9.0'}

  '@babel/helper-globals@7.28.0':
    resolution: {integrity: sha512-+W6cISkXFa1jXsDEdYA8HeevQT/FULhxzR99pxphltZcVaugps53THCeiWA8SguxxpSp3gKPiuYfSWopkLQ4hw==}
    engines: {node: '>=6.9.0'}

  '@babel/helper-module-imports@7.27.1':
    resolution: {integrity: sha512-0gSFWUPNXNopqtIPQvlD5WgXYI5GY2kP2cCvoT8kczjbfcfuIljTbcWrulD1CIPIX2gt1wghbDy08yE1p+/r3w==}
    engines: {node: '>=6.9.0'}

  '@babel/helper-module-transforms@7.28.3':
    resolution: {integrity: sha512-gytXUbs8k2sXS9PnQptz5o0QnpLL51SwASIORY6XaBKF88nsOT0Zw9szLqlSGQDP/4TljBAD5y98p2U1fqkdsw==}
    engines: {node: '>=6.9.0'}
    peerDependencies:
      '@babel/core': ^7.0.0

  '@babel/helper-string-parser@7.27.1':
    resolution: {integrity: sha512-qMlSxKbpRlAridDExk92nSobyDdpPijUq2DW6oDnUqd0iOGxmQjyqhMIihI9+zv4LPyZdRje2cavWPbCbWm3eA==}
    engines: {node: '>=6.9.0'}

  '@babel/helper-validator-identifier@7.28.5':
    resolution: {integrity: sha512-qSs4ifwzKJSV39ucNjsvc6WVHs6b7S03sOh2OcHF9UHfVPqWWALUsNUVzhSBiItjRZoLHx7nIarVjqKVusUZ1Q==}
    engines: {node: '>=6.9.0'}

  '@babel/helper-validator-option@7.27.1':
    resolution: {integrity: sha512-YvjJow9FxbhFFKDSuFnVCe2WxXk1zWc22fFePVNEaWJEu8IrZVlda6N0uHwzZrUM1il7NC9Mlp4MaJYbYd9JSg==}
    engines: {node: '>=6.9.0'}

  '@babel/helpers@7.28.4':
    resolution: {integrity: sha512-HFN59MmQXGHVyYadKLVumYsA9dBFun/ldYxipEjzA4196jpLZd8UjEEBLkbEkvfYreDqJhZxYAWFPtrfhNpj4w==}
    engines: {node: '>=6.9.0'}

  '@babel/parser@7.28.5':
    resolution: {integrity: sha512-KKBU1VGYR7ORr3At5HAtUQ+TV3SzRCXmA/8OdDZiLDBIZxVyzXuztPjfLd3BV1PRAQGCMWWSHYhL0F8d5uHBDQ==}
    engines: {node: '>=6.0.0'}
    hasBin: true

  '@babel/runtime@7.28.4':
    resolution: {integrity: sha512-Q/N6JNWvIvPnLDvjlE1OUBLPQHH6l3CltCEsHIujp45zQUSSh8K+gHnaEX45yAT1nyngnINhvWtzN+Nb9D8RAQ==}
    engines: {node: '>=6.9.0'}

  '@babel/template@7.27.2':
    resolution: {integrity: sha512-LPDZ85aEJyYSd18/DkjNh4/y1ntkE5KwUHWTiqgRxruuZL2F1yuHligVHLvcHY2vMHXttKFpJn6LwfI7cw7ODw==}
    engines: {node: '>=6.9.0'}

  '@babel/traverse@7.28.5':
    resolution: {integrity: sha512-TCCj4t55U90khlYkVV/0TfkJkAkUg3jZFA3Neb7unZT8CPok7iiRfaX0F+WnqWqt7OxhOn0uBKXCw4lbL8W0aQ==}
    engines: {node: '>=6.9.0'}

  '@babel/types@7.28.5':
    resolution: {integrity: sha512-qQ5m48eI/MFLQ5PxQj4PFaprjyCTLI37ElWMmNs0K8Lk3dVeOdNpB3ks8jc7yM5CDmVC73eMVk/trk3fgmrUpA==}
    engines: {node: '>=6.9.0'}

  '@bcoe/v8-coverage@1.0.2':
    resolution: {integrity: sha512-6zABk/ECA/QYSCQ1NGiVwwbQerUCZ+TQbp64Q3AgmfNvurHH0j8TtXa1qbShXA6qqkpAj4V5W8pP6mLe1mcMqA==}
    engines: {node: '>=18'}

  '@csstools/color-helpers@5.1.0':
    resolution: {integrity: sha512-S11EXWJyy0Mz5SYvRmY8nJYTFFd1LCNV+7cXyAgQtOOuzb4EsgfqDufL+9esx72/eLhsRdGZwaldu/h+E4t4BA==}
    engines: {node: '>=18'}

  '@csstools/css-calc@2.1.4':
    resolution: {integrity: sha512-3N8oaj+0juUw/1H3YwmDDJXCgTB1gKU6Hc/bB502u9zR0q2vd786XJH9QfrKIEgFlZmhZiq6epXl4rHqhzsIgQ==}
    engines: {node: '>=18'}
    peerDependencies:
      '@csstools/css-parser-algorithms': ^3.0.5
      '@csstools/css-tokenizer': ^3.0.4

  '@csstools/css-color-parser@3.1.0':
    resolution: {integrity: sha512-nbtKwh3a6xNVIp/VRuXV64yTKnb1IjTAEEh3irzS+HkKjAOYLTGNb9pmVNntZ8iVBHcWDA2Dof0QtPgFI1BaTA==}
    engines: {node: '>=18'}
    peerDependencies:
      '@csstools/css-parser-algorithms': ^3.0.5
      '@csstools/css-tokenizer': ^3.0.4

  '@csstools/css-parser-algorithms@3.0.5':
    resolution: {integrity: sha512-DaDeUkXZKjdGhgYaHNJTV9pV7Y9B3b644jCLs9Upc3VeNGg6LWARAT6O+Q+/COo+2gg/bM5rhpMAtf70WqfBdQ==}
    engines: {node: '>=18'}
    peerDependencies:
      '@csstools/css-tokenizer': ^3.0.4

  '@csstools/css-tokenizer@3.0.4':
    resolution: {integrity: sha512-Vd/9EVDiu6PPJt9yAh6roZP6El1xHrdvIVGjyBsHR0RYwNHgL7FJPyIIW4fANJNG6FtyZfvlRPpFI4ZM/lubvw==}
    engines: {node: '>=18'}

  '@date-fns/tz@1.4.1':
    resolution: {integrity: sha512-P5LUNhtbj6YfI3iJjw5EL9eUAG6OitD0W3fWQcpQjDRc/QIsL0tRNuO1PcDvPccWL1fSTXXdE1ds+l95DV/OFA==}

  '@esbuild/aix-ppc64@0.21.5':
    resolution: {integrity: sha512-1SDgH6ZSPTlggy1yI6+Dbkiz8xzpHJEVAlF/AM1tHPLsf5STom9rwtjE4hKAF20FfXXNTFqEYXyJNWh1GiZedQ==}
    engines: {node: '>=12'}
    cpu: [ppc64]
    os: [aix]

  '@esbuild/aix-ppc64@0.25.12':
    resolution: {integrity: sha512-Hhmwd6CInZ3dwpuGTF8fJG6yoWmsToE+vYgD4nytZVxcu1ulHpUQRAB1UJ8+N1Am3Mz4+xOByoQoSZf4D+CpkA==}
    engines: {node: '>=18'}
    cpu: [ppc64]
    os: [aix]

  '@esbuild/android-arm64@0.25.12':
    resolution: {integrity: sha512-6AAmLG7zwD1Z159jCKPvAxZd4y/VTO0VkprYy+3N2FtJ8+BQWFXU+OxARIwA46c5tdD9SsKGZ/1ocqBS/gAKHg==}
    engines: {node: '>=18'}
    cpu: [arm64]
    os: [android]

  '@esbuild/android-arm@0.25.12':
    resolution: {integrity: sha512-VJ+sKvNA/GE7Ccacc9Cha7bpS8nyzVv0jdVgwNDaR4gDMC/2TTRc33Ip8qrNYUcpkOHUT5OZ0bUcNNVZQ9RLlg==}
    engines: {node: '>=18'}
    cpu: [arm]
    os: [android]

  '@esbuild/android-x64@0.25.12':
    resolution: {integrity: sha512-5jbb+2hhDHx5phYR2By8GTWEzn6I9UqR11Kwf22iKbNpYrsmRB18aX/9ivc5cabcUiAT/wM+YIZ6SG9QO6a8kg==}
    engines: {node: '>=18'}
    cpu: [x64]
    os: [android]

  '@esbuild/darwin-arm64@0.25.12':
    resolution: {integrity: sha512-N3zl+lxHCifgIlcMUP5016ESkeQjLj/959RxxNYIthIg+CQHInujFuXeWbWMgnTo4cp5XVHqFPmpyu9J65C1Yg==}
    engines: {node: '>=18'}
    cpu: [arm64]
    os: [darwin]

  '@esbuild/darwin-x64@0.25.12':
    resolution: {integrity: sha512-HQ9ka4Kx21qHXwtlTUVbKJOAnmG1ipXhdWTmNXiPzPfWKpXqASVcWdnf2bnL73wgjNrFXAa3yYvBSd9pzfEIpA==}
    engines: {node: '>=18'}
    cpu: [x64]
    os: [darwin]

  '@esbuild/freebsd-arm64@0.25.12':
    resolution: {integrity: sha512-gA0Bx759+7Jve03K1S0vkOu5Lg/85dou3EseOGUes8flVOGxbhDDh/iZaoek11Y8mtyKPGF3vP8XhnkDEAmzeg==}
    engines: {node: '>=18'}
    cpu: [arm64]
    os: [freebsd]

  '@esbuild/freebsd-x64@0.25.12':
    resolution: {integrity: sha512-TGbO26Yw2xsHzxtbVFGEXBFH0FRAP7gtcPE7P5yP7wGy7cXK2oO7RyOhL5NLiqTlBh47XhmIUXuGciXEqYFfBQ==}
    engines: {node: '>=18'}
    cpu: [x64]
    os: [freebsd]

  '@esbuild/linux-arm64@0.25.12':
    resolution: {integrity: sha512-8bwX7a8FghIgrupcxb4aUmYDLp8pX06rGh5HqDT7bB+8Rdells6mHvrFHHW2JAOPZUbnjUpKTLg6ECyzvas2AQ==}
    engines: {node: '>=18'}
    cpu: [arm64]
    os: [linux]

  '@esbuild/linux-arm@0.25.12':
    resolution: {integrity: sha512-lPDGyC1JPDou8kGcywY0YILzWlhhnRjdof3UlcoqYmS9El818LLfJJc3PXXgZHrHCAKs/Z2SeZtDJr5MrkxtOw==}
    engines: {node: '>=18'}
    cpu: [arm]
    os: [linux]

  '@esbuild/linux-ia32@0.25.12':
    resolution: {integrity: sha512-0y9KrdVnbMM2/vG8KfU0byhUN+EFCny9+8g202gYqSSVMonbsCfLjUO+rCci7pM0WBEtz+oK/PIwHkzxkyharA==}
    engines: {node: '>=18'}
    cpu: [ia32]
    os: [linux]

  '@esbuild/linux-loong64@0.25.12':
    resolution: {integrity: sha512-h///Lr5a9rib/v1GGqXVGzjL4TMvVTv+s1DPoxQdz7l/AYv6LDSxdIwzxkrPW438oUXiDtwM10o9PmwS/6Z0Ng==}
    engines: {node: '>=18'}
    cpu: [loong64]
    os: [linux]

  '@esbuild/linux-mips64el@0.25.12':
    resolution: {integrity: sha512-iyRrM1Pzy9GFMDLsXn1iHUm18nhKnNMWscjmp4+hpafcZjrr2WbT//d20xaGljXDBYHqRcl8HnxbX6uaA/eGVw==}
    engines: {node: '>=18'}
    cpu: [mips64el]
    os: [linux]

  '@esbuild/linux-ppc64@0.25.12':
    resolution: {integrity: sha512-9meM/lRXxMi5PSUqEXRCtVjEZBGwB7P/D4yT8UG/mwIdze2aV4Vo6U5gD3+RsoHXKkHCfSxZKzmDssVlRj1QQA==}
    engines: {node: '>=18'}
    cpu: [ppc64]
    os: [linux]

  '@esbuild/linux-riscv64@0.25.12':
    resolution: {integrity: sha512-Zr7KR4hgKUpWAwb1f3o5ygT04MzqVrGEGXGLnj15YQDJErYu/BGg+wmFlIDOdJp0PmB0lLvxFIOXZgFRrdjR0w==}
    engines: {node: '>=18'}
    cpu: [riscv64]
    os: [linux]

  '@esbuild/linux-s390x@0.25.12':
    resolution: {integrity: sha512-MsKncOcgTNvdtiISc/jZs/Zf8d0cl/t3gYWX8J9ubBnVOwlk65UIEEvgBORTiljloIWnBzLs4qhzPkJcitIzIg==}
    engines: {node: '>=18'}
    cpu: [s390x]
    os: [linux]

  '@esbuild/linux-x64@0.25.12':
    resolution: {integrity: sha512-uqZMTLr/zR/ed4jIGnwSLkaHmPjOjJvnm6TVVitAa08SLS9Z0VM8wIRx7gWbJB5/J54YuIMInDquWyYvQLZkgw==}
    engines: {node: '>=18'}
    cpu: [x64]
    os: [linux]

  '@esbuild/netbsd-arm64@0.25.12':
    resolution: {integrity: sha512-xXwcTq4GhRM7J9A8Gv5boanHhRa/Q9KLVmcyXHCTaM4wKfIpWkdXiMog/KsnxzJ0A1+nD+zoecuzqPmCRyBGjg==}
    engines: {node: '>=18'}
    cpu: [arm64]
    os: [netbsd]

  '@esbuild/netbsd-x64@0.25.12':
    resolution: {integrity: sha512-Ld5pTlzPy3YwGec4OuHh1aCVCRvOXdH8DgRjfDy/oumVovmuSzWfnSJg+VtakB9Cm0gxNO9BzWkj6mtO1FMXkQ==}
    engines: {node: '>=18'}
    cpu: [x64]
    os: [netbsd]

  '@esbuild/openbsd-arm64@0.25.12':
    resolution: {integrity: sha512-fF96T6KsBo/pkQI950FARU9apGNTSlZGsv1jZBAlcLL1MLjLNIWPBkj5NlSz8aAzYKg+eNqknrUJ24QBybeR5A==}
    engines: {node: '>=18'}
    cpu: [arm64]
    os: [openbsd]

  '@esbuild/openbsd-x64@0.25.12':
    resolution: {integrity: sha512-MZyXUkZHjQxUvzK7rN8DJ3SRmrVrke8ZyRusHlP+kuwqTcfWLyqMOE3sScPPyeIXN/mDJIfGXvcMqCgYKekoQw==}
    engines: {node: '>=18'}
    cpu: [x64]
    os: [openbsd]

  '@esbuild/openharmony-arm64@0.25.12':
    resolution: {integrity: sha512-rm0YWsqUSRrjncSXGA7Zv78Nbnw4XL6/dzr20cyrQf7ZmRcsovpcRBdhD43Nuk3y7XIoW2OxMVvwuRvk9XdASg==}
    engines: {node: '>=18'}
    cpu: [arm64]
    os: [openharmony]

  '@esbuild/sunos-x64@0.25.12':
    resolution: {integrity: sha512-3wGSCDyuTHQUzt0nV7bocDy72r2lI33QL3gkDNGkod22EsYl04sMf0qLb8luNKTOmgF/eDEDP5BFNwoBKH441w==}
    engines: {node: '>=18'}
    cpu: [x64]
    os: [sunos]

  '@esbuild/win32-arm64@0.25.12':
    resolution: {integrity: sha512-rMmLrur64A7+DKlnSuwqUdRKyd3UE7oPJZmnljqEptesKM8wx9J8gx5u0+9Pq0fQQW8vqeKebwNXdfOyP+8Bsg==}
    engines: {node: '>=18'}
    cpu: [arm64]
    os: [win32]

  '@esbuild/win32-ia32@0.25.12':
    resolution: {integrity: sha512-HkqnmmBoCbCwxUKKNPBixiWDGCpQGVsrQfJoVGYLPT41XWF8lHuE5N6WhVia2n4o5QK5M4tYr21827fNhi4byQ==}
    engines: {node: '>=18'}
    cpu: [ia32]
    os: [win32]

  '@esbuild/win32-x64@0.25.12':
    resolution: {integrity: sha512-alJC0uCZpTFrSL0CCDjcgleBXPnCrEAhTBILpeAp7M/OFgoqtAetfBzX0xM00MUsVVPpVjlPuMbREqnZCXaTnA==}
    engines: {node: '>=18'}
    cpu: [x64]
    os: [win32]

  '@eslint-community/eslint-utils@4.9.0':
    resolution: {integrity: sha512-ayVFHdtZ+hsq1t2Dy24wCmGXGe4q9Gu3smhLYALJrr473ZH27MsnSL+LKUlimp4BWJqMDMLmPpx/Q9R3OAlL4g==}
    engines: {node: ^12.22.0 || ^14.17.0 || >=16.0.0}
    peerDependencies:
      eslint: ^6.0.0 || ^7.0.0 || >=8.0.0

  '@eslint-community/regexpp@4.12.2':
    resolution: {integrity: sha512-EriSTlt5OC9/7SXkRSCAhfSxxoSUgBm33OH+IkwbdpgoqsSsUg7y3uh+IICI/Qg4BBWr3U2i39RpmycbxMq4ew==}
    engines: {node: ^12.0.0 || ^14.0.0 || >=16.0.0}

  '@eslint/config-array@0.21.1':
    resolution: {integrity: sha512-aw1gNayWpdI/jSYVgzN5pL0cfzU02GT3NBpeT/DXbx1/1x7ZKxFPd9bwrzygx/qiwIQiJ1sw/zD8qY/kRvlGHA==}
    engines: {node: ^18.18.0 || ^20.9.0 || >=21.1.0}

  '@eslint/config-helpers@0.4.2':
    resolution: {integrity: sha512-gBrxN88gOIf3R7ja5K9slwNayVcZgK6SOUORm2uBzTeIEfeVaIhOpCtTox3P6R7o2jLFwLFTLnC7kU/RGcYEgw==}
    engines: {node: ^18.18.0 || ^20.9.0 || >=21.1.0}

  '@eslint/core@0.17.0':
    resolution: {integrity: sha512-yL/sLrpmtDaFEiUj1osRP4TI2MDz1AddJL+jZ7KSqvBuliN4xqYY54IfdN8qD8Toa6g1iloph1fxQNkjOxrrpQ==}
    engines: {node: ^18.18.0 || ^20.9.0 || >=21.1.0}

  '@eslint/eslintrc@3.3.1':
    resolution: {integrity: sha512-gtF186CXhIl1p4pJNGZw8Yc6RlshoePRvE0X91oPGb3vZ8pM3qOS9W9NGPat9LziaBV7XrJWGylNQXkGcnM3IQ==}
    engines: {node: ^18.18.0 || ^20.9.0 || >=21.1.0}

  '@eslint/js@9.39.1':
    resolution: {integrity: sha512-S26Stp4zCy88tH94QbBv3XCuzRQiZ9yXofEILmglYTh/Ug/a9/umqvgFtYBAo3Lp0nsI/5/qH1CCrbdK3AP1Tw==}
    engines: {node: ^18.18.0 || ^20.9.0 || >=21.1.0}

  '@eslint/object-schema@2.1.7':
    resolution: {integrity: sha512-VtAOaymWVfZcmZbp6E2mympDIHvyjXs/12LqWYjVw6qjrfF+VK+fyG33kChz3nnK+SU5/NeHOqrTEHS8sXO3OA==}
    engines: {node: ^18.18.0 || ^20.9.0 || >=21.1.0}

  '@eslint/plugin-kit@0.4.1':
    resolution: {integrity: sha512-43/qtrDUokr7LJqoF2c3+RInu/t4zfrpYdoSDfYyhg52rwLV6TnOvdG4fXm7IkSB3wErkcmJS9iEhjVtOSEjjA==}
    engines: {node: ^18.18.0 || ^20.9.0 || >=21.1.0}

  '@floating-ui/core@1.7.3':
    resolution: {integrity: sha512-sGnvb5dmrJaKEZ+LDIpguvdX3bDlEllmv4/ClQ9awcmCZrlx5jQyyMWFM5kBI+EyNOCDDiKk8il0zeuX3Zlg/w==}

  '@floating-ui/dom@1.7.4':
    resolution: {integrity: sha512-OOchDgh4F2CchOX94cRVqhvy7b3AFb+/rQXyswmzmGakRfkMgoWVjfnLWkRirfLEfuD4ysVW16eXzwt3jHIzKA==}

  '@floating-ui/react-dom@2.1.6':
    resolution: {integrity: sha512-4JX6rEatQEvlmgU80wZyq9RT96HZJa88q8hp0pBd+LrczeDI4o6uA2M+uvxngVHo4Ihr8uibXxH6+70zhAFrVw==}
    peerDependencies:
      react: '>=16.8.0'
      react-dom: '>=16.8.0'

  '@floating-ui/utils@0.2.10':
    resolution: {integrity: sha512-aGTxbpbg8/b5JfU1HXSrbH3wXZuLPJcNEcZQFMxLs3oSzgtVu6nFPkbbGGUvBcUjKV2YyB9Wxxabo+HEH9tcRQ==}

  '@humanfs/core@0.19.1':
    resolution: {integrity: sha512-5DyQ4+1JEUzejeK1JGICcideyfUbGixgS9jNgex5nqkW+cY7WZhxBigmieN5Qnw9ZosSNVC9KQKyb+GUaGyKUA==}
    engines: {node: '>=18.18.0'}

  '@humanfs/node@0.16.7':
    resolution: {integrity: sha512-/zUx+yOsIrG4Y43Eh2peDeKCxlRt/gET6aHfaKpuq267qXdYDFViVHfMaLyygZOnl0kGWxFIgsBy8QFuTLUXEQ==}
    engines: {node: '>=18.18.0'}

  '@humanwhocodes/module-importer@1.0.1':
    resolution: {integrity: sha512-bxveV4V8v5Yb4ncFTT3rPSgZBOpCkjfK0y4oVVVJwIuDVBRMDXrPyXRL988i5ap9m9bnyEEjWfm5WkBmtffLfA==}
    engines: {node: '>=12.22'}

  '@humanwhocodes/retry@0.4.3':
    resolution: {integrity: sha512-bV0Tgo9K4hfPCek+aMAn81RppFKv2ySDQeMoSZuvTASywNTnVJCArCZE2FWqpvIatKu7VMRLWlR1EazvVhDyhQ==}
    engines: {node: '>=18.18'}

  '@jridgewell/gen-mapping@0.3.13':
    resolution: {integrity: sha512-2kkt/7niJ6MgEPxF0bYdQ6etZaA+fQvDcLKckhy1yIQOzaoKjBBjSj63/aLVjYE3qhRt5dvM+uUyfCg6UKCBbA==}

  '@jridgewell/remapping@2.3.5':
    resolution: {integrity: sha512-LI9u/+laYG4Ds1TDKSJW2YPrIlcVYOwi2fUC6xB43lueCjgxV4lffOCZCtYFiH6TNOX+tQKXx97T4IKHbhyHEQ==}

  '@jridgewell/resolve-uri@3.1.2':
    resolution: {integrity: sha512-bRISgCIjP20/tbWSPWMEi54QVPRZExkuD9lJL+UIxUKtwVJA8wW1Trb1jMs1RFXo1CBTNZ/5hpC9QvmKWdopKw==}
    engines: {node: '>=6.0.0'}

  '@jridgewell/sourcemap-codec@1.5.5':
    resolution: {integrity: sha512-cYQ9310grqxueWbl+WuIUIaiUaDcj7WOq5fVhEljNVgRfOUhY9fy2zTvfoqWsnebh8Sl70VScFbICvJnLKB0Og==}

  '@jridgewell/trace-mapping@0.3.31':
    resolution: {integrity: sha512-zzNR+SdQSDJzc8joaeP8QQoCQr8NuYx2dIIytl1QeBEZHJ9uW6hebsrYgbz8hJwUQao3TWCMtmfV8Nu1twOLAw==}

<<<<<<< HEAD
  '@nodelib/fs.scandir@2.1.5':
    resolution: {integrity: sha512-vq24Bq3ym5HEQm2NKCr3yXDwjc7vTsEThRDnkp2DK9p1uqLR+DHurm/NOTo0KG7HYHU7eppKZj3MyqYuMBf62g==}
    engines: {node: '>= 8'}

  '@nodelib/fs.stat@2.0.5':
    resolution: {integrity: sha512-RkhPPp2zrqDAQA/2jNhnztcPAlv64XdhIp7a7454A5ovI7Bukxgt7MX7udwAu3zg1DcpPU0rz3VV1SeaqvY4+A==}
    engines: {node: '>= 8'}

  '@nodelib/fs.walk@1.2.8':
    resolution: {integrity: sha512-oGB+UxlgWcgQkgwo8GcEGwemoTFt3FIO9ababBmaGwXIoBKZ+GTy0pP185beGg7Llih/NSHSV2XAs1lnznocSg==}
    engines: {node: '>= 8'}
=======
  '@motionone/animation@10.18.0':
    resolution: {integrity: sha512-9z2p5GFGCm0gBsZbi8rVMOAJCtw1WqBTIPw3ozk06gDvZInBPIsQcHgYogEJ4yuHJ+akuW8g1SEIOpTOvYs8hw==}

  '@motionone/dom@10.18.0':
    resolution: {integrity: sha512-bKLP7E0eyO4B2UaHBBN55tnppwRnaE3KFfh3Ps9HhnAkar3Cb69kUCJY9as8LrccVYKgHA+JY5dOQqJLOPhF5A==}

  '@motionone/easing@10.18.0':
    resolution: {integrity: sha512-VcjByo7XpdLS4o9T8t99JtgxkdMcNWD3yHU/n6CLEz3bkmKDRZyYQ/wmSf6daum8ZXqfUAgFeCZSpJZIMxaCzg==}

  '@motionone/generators@10.18.0':
    resolution: {integrity: sha512-+qfkC2DtkDj4tHPu+AFKVfR/C30O1vYdvsGYaR13W/1cczPrrcjdvYCj0VLFuRMN+lP1xvpNZHCRNM4fBzn1jg==}

  '@motionone/types@10.17.1':
    resolution: {integrity: sha512-KaC4kgiODDz8hswCrS0btrVrzyU2CSQKO7Ps90ibBVSQmjkrt2teqta6/sOG59v7+dPnKMAg13jyqtMKV2yJ7A==}

  '@motionone/utils@10.18.0':
    resolution: {integrity: sha512-3XVF7sgyTSI2KWvTf6uLlBJ5iAgRgmvp3bpuOiQJvInd4nZ19ET8lX5unn30SlmRH7hXbBbH+Gxd0m0klJ3Xtw==}
>>>>>>> b9619abf

  '@pkgjs/parseargs@0.11.0':
    resolution: {integrity: sha512-+1VkjdD0QBLPodGrJUeqarH8VAIvQODIbwh9XpP5Syisf7YoQgsJKPNFoqqLQlu+VQ/tVSshMR6loPMn8U+dPg==}
    engines: {node: '>=14'}

  '@playwright/test@1.57.0':
    resolution: {integrity: sha512-6TyEnHgd6SArQO8UO2OMTxshln3QMWBtPGrOCgs3wVEmQmwyuNtB10IZMfmYDE0riwNR1cu4q+pPcxMVtaG3TA==}
    engines: {node: '>=18'}
    hasBin: true

  '@radix-ui/number@1.1.1':
    resolution: {integrity: sha512-MkKCwxlXTgz6CFoJx3pCwn07GKp36+aZyu/u2Ln2VrA5DcdyCZkASEDBTd8x5whTQQL5CiYf4prXKLcgQdv29g==}

  '@radix-ui/primitive@1.1.3':
    resolution: {integrity: sha512-JTF99U/6XIjCBo0wqkU5sK10glYe27MRRsfwoiq5zzOEZLHU3A3KCMa5X/azekYRCJ0HlwI0crAXS/5dEHTzDg==}

  '@radix-ui/react-accordion@1.2.12':
    resolution: {integrity: sha512-T4nygeh9YE9dLRPhAHSeOZi7HBXo+0kYIPJXayZfvWOWA0+n3dESrZbjfDPUABkUNym6Hd+f2IR113To8D2GPA==}
    peerDependencies:
      '@types/react': '*'
      '@types/react-dom': '*'
      react: ^16.8 || ^17.0 || ^18.0 || ^19.0 || ^19.0.0-rc
      react-dom: ^16.8 || ^17.0 || ^18.0 || ^19.0 || ^19.0.0-rc
    peerDependenciesMeta:
      '@types/react':
        optional: true
      '@types/react-dom':
        optional: true

  '@radix-ui/react-alert-dialog@1.1.15':
    resolution: {integrity: sha512-oTVLkEw5GpdRe29BqJ0LSDFWI3qu0vR1M0mUkOQWDIUnY/QIkLpgDMWuKxP94c2NAC2LGcgVhG1ImF3jkZ5wXw==}
    peerDependencies:
      '@types/react': '*'
      '@types/react-dom': '*'
      react: ^16.8 || ^17.0 || ^18.0 || ^19.0 || ^19.0.0-rc
      react-dom: ^16.8 || ^17.0 || ^18.0 || ^19.0 || ^19.0.0-rc
    peerDependenciesMeta:
      '@types/react':
        optional: true
      '@types/react-dom':
        optional: true

  '@radix-ui/react-arrow@1.1.7':
    resolution: {integrity: sha512-F+M1tLhO+mlQaOWspE8Wstg+z6PwxwRd8oQ8IXceWz92kfAmalTRf0EjrouQeo7QssEPfCn05B4Ihs1K9WQ/7w==}
    peerDependencies:
      '@types/react': '*'
      '@types/react-dom': '*'
      react: ^16.8 || ^17.0 || ^18.0 || ^19.0 || ^19.0.0-rc
      react-dom: ^16.8 || ^17.0 || ^18.0 || ^19.0 || ^19.0.0-rc
    peerDependenciesMeta:
      '@types/react':
        optional: true
      '@types/react-dom':
        optional: true

  '@radix-ui/react-aspect-ratio@1.1.8':
    resolution: {integrity: sha512-5nZrJTF7gH+e0nZS7/QxFz6tJV4VimhQb1avEgtsJxvvIp5JilL+c58HICsKzPxghdwaDt48hEfPM1au4zGy+w==}
    peerDependencies:
      '@types/react': '*'
      '@types/react-dom': '*'
      react: ^16.8 || ^17.0 || ^18.0 || ^19.0 || ^19.0.0-rc
      react-dom: ^16.8 || ^17.0 || ^18.0 || ^19.0 || ^19.0.0-rc
    peerDependenciesMeta:
      '@types/react':
        optional: true
      '@types/react-dom':
        optional: true

  '@radix-ui/react-avatar@1.1.11':
    resolution: {integrity: sha512-0Qk603AHGV28BOBO34p7IgD5m+V5Sg/YovfayABkoDDBM5d3NCx0Mp4gGrjzLGes1jV5eNOE1r3itqOR33VC6Q==}
    peerDependencies:
      '@types/react': '*'
      '@types/react-dom': '*'
      react: ^16.8 || ^17.0 || ^18.0 || ^19.0 || ^19.0.0-rc
      react-dom: ^16.8 || ^17.0 || ^18.0 || ^19.0 || ^19.0.0-rc
    peerDependenciesMeta:
      '@types/react':
        optional: true
      '@types/react-dom':
        optional: true

  '@radix-ui/react-checkbox@1.3.3':
    resolution: {integrity: sha512-wBbpv+NQftHDdG86Qc0pIyXk5IR3tM8Vd0nWLKDcX8nNn4nXFOFwsKuqw2okA/1D/mpaAkmuyndrPJTYDNZtFw==}
    peerDependencies:
      '@types/react': '*'
      '@types/react-dom': '*'
      react: ^16.8 || ^17.0 || ^18.0 || ^19.0 || ^19.0.0-rc
      react-dom: ^16.8 || ^17.0 || ^18.0 || ^19.0 || ^19.0.0-rc
    peerDependenciesMeta:
      '@types/react':
        optional: true
      '@types/react-dom':
        optional: true

  '@radix-ui/react-collapsible@1.1.12':
    resolution: {integrity: sha512-Uu+mSh4agx2ib1uIGPP4/CKNULyajb3p92LsVXmH2EHVMTfZWpll88XJ0j4W0z3f8NK1eYl1+Mf/szHPmcHzyA==}
    peerDependencies:
      '@types/react': '*'
      '@types/react-dom': '*'
      react: ^16.8 || ^17.0 || ^18.0 || ^19.0 || ^19.0.0-rc
      react-dom: ^16.8 || ^17.0 || ^18.0 || ^19.0 || ^19.0.0-rc
    peerDependenciesMeta:
      '@types/react':
        optional: true
      '@types/react-dom':
        optional: true

  '@radix-ui/react-collection@1.1.7':
    resolution: {integrity: sha512-Fh9rGN0MoI4ZFUNyfFVNU4y9LUz93u9/0K+yLgA2bwRojxM8JU1DyvvMBabnZPBgMWREAJvU2jjVzq+LrFUglw==}
    peerDependencies:
      '@types/react': '*'
      '@types/react-dom': '*'
      react: ^16.8 || ^17.0 || ^18.0 || ^19.0 || ^19.0.0-rc
      react-dom: ^16.8 || ^17.0 || ^18.0 || ^19.0 || ^19.0.0-rc
    peerDependenciesMeta:
      '@types/react':
        optional: true
      '@types/react-dom':
        optional: true

  '@radix-ui/react-compose-refs@1.1.2':
    resolution: {integrity: sha512-z4eqJvfiNnFMHIIvXP3CY57y2WJs5g2v3X0zm9mEJkrkNv4rDxu+sg9Jh8EkXyeqBkB7SOcboo9dMVqhyrACIg==}
    peerDependencies:
      '@types/react': '*'
      react: ^16.8 || ^17.0 || ^18.0 || ^19.0 || ^19.0.0-rc
    peerDependenciesMeta:
      '@types/react':
        optional: true

  '@radix-ui/react-context-menu@2.2.16':
    resolution: {integrity: sha512-O8morBEW+HsVG28gYDZPTrT9UUovQUlJue5YO836tiTJhuIWBm/zQHc7j388sHWtdH/xUZurK9olD2+pcqx5ww==}
    peerDependencies:
      '@types/react': '*'
      '@types/react-dom': '*'
      react: ^16.8 || ^17.0 || ^18.0 || ^19.0 || ^19.0.0-rc
      react-dom: ^16.8 || ^17.0 || ^18.0 || ^19.0 || ^19.0.0-rc
    peerDependenciesMeta:
      '@types/react':
        optional: true
      '@types/react-dom':
        optional: true

  '@radix-ui/react-context@1.1.2':
    resolution: {integrity: sha512-jCi/QKUM2r1Ju5a3J64TH2A5SpKAgh0LpknyqdQ4m6DCV0xJ2HG1xARRwNGPQfi1SLdLWZ1OJz6F4OMBBNiGJA==}
    peerDependencies:
      '@types/react': '*'
      react: ^16.8 || ^17.0 || ^18.0 || ^19.0 || ^19.0.0-rc
    peerDependenciesMeta:
      '@types/react':
        optional: true

  '@radix-ui/react-context@1.1.3':
    resolution: {integrity: sha512-ieIFACdMpYfMEjF0rEf5KLvfVyIkOz6PDGyNnP+u+4xQ6jny3VCgA4OgXOwNx2aUkxn8zx9fiVcM8CfFYv9Lxw==}
    peerDependencies:
      '@types/react': '*'
      react: ^16.8 || ^17.0 || ^18.0 || ^19.0 || ^19.0.0-rc
    peerDependenciesMeta:
      '@types/react':
        optional: true

  '@radix-ui/react-dialog@1.1.15':
    resolution: {integrity: sha512-TCglVRtzlffRNxRMEyR36DGBLJpeusFcgMVD9PZEzAKnUs1lKCgX5u9BmC2Yg+LL9MgZDugFFs1Vl+Jp4t/PGw==}
    peerDependencies:
      '@types/react': '*'
      '@types/react-dom': '*'
      react: ^16.8 || ^17.0 || ^18.0 || ^19.0 || ^19.0.0-rc
      react-dom: ^16.8 || ^17.0 || ^18.0 || ^19.0 || ^19.0.0-rc
    peerDependenciesMeta:
      '@types/react':
        optional: true
      '@types/react-dom':
        optional: true

  '@radix-ui/react-direction@1.1.1':
    resolution: {integrity: sha512-1UEWRX6jnOA2y4H5WczZ44gOOjTEmlqv1uNW4GAJEO5+bauCBhv8snY65Iw5/VOS/ghKN9gr2KjnLKxrsvoMVw==}
    peerDependencies:
      '@types/react': '*'
      react: ^16.8 || ^17.0 || ^18.0 || ^19.0 || ^19.0.0-rc
    peerDependenciesMeta:
      '@types/react':
        optional: true

  '@radix-ui/react-dismissable-layer@1.1.11':
    resolution: {integrity: sha512-Nqcp+t5cTB8BinFkZgXiMJniQH0PsUt2k51FUhbdfeKvc4ACcG2uQniY/8+h1Yv6Kza4Q7lD7PQV0z0oicE0Mg==}
    peerDependencies:
      '@types/react': '*'
      '@types/react-dom': '*'
      react: ^16.8 || ^17.0 || ^18.0 || ^19.0 || ^19.0.0-rc
      react-dom: ^16.8 || ^17.0 || ^18.0 || ^19.0 || ^19.0.0-rc
    peerDependenciesMeta:
      '@types/react':
        optional: true
      '@types/react-dom':
        optional: true

  '@radix-ui/react-dropdown-menu@2.1.16':
    resolution: {integrity: sha512-1PLGQEynI/3OX/ftV54COn+3Sud/Mn8vALg2rWnBLnRaGtJDduNW/22XjlGgPdpcIbiQxjKtb7BkcjP00nqfJw==}
    peerDependencies:
      '@types/react': '*'
      '@types/react-dom': '*'
      react: ^16.8 || ^17.0 || ^18.0 || ^19.0 || ^19.0.0-rc
      react-dom: ^16.8 || ^17.0 || ^18.0 || ^19.0 || ^19.0.0-rc
    peerDependenciesMeta:
      '@types/react':
        optional: true
      '@types/react-dom':
        optional: true

  '@radix-ui/react-focus-guards@1.1.3':
    resolution: {integrity: sha512-0rFg/Rj2Q62NCm62jZw0QX7a3sz6QCQU0LpZdNrJX8byRGaGVTqbrW9jAoIAHyMQqsNpeZ81YgSizOt5WXq0Pw==}
    peerDependencies:
      '@types/react': '*'
      react: ^16.8 || ^17.0 || ^18.0 || ^19.0 || ^19.0.0-rc
    peerDependenciesMeta:
      '@types/react':
        optional: true

  '@radix-ui/react-focus-scope@1.1.7':
    resolution: {integrity: sha512-t2ODlkXBQyn7jkl6TNaw/MtVEVvIGelJDCG41Okq/KwUsJBwQ4XVZsHAVUkK4mBv3ewiAS3PGuUWuY2BoK4ZUw==}
    peerDependencies:
      '@types/react': '*'
      '@types/react-dom': '*'
      react: ^16.8 || ^17.0 || ^18.0 || ^19.0 || ^19.0.0-rc
      react-dom: ^16.8 || ^17.0 || ^18.0 || ^19.0 || ^19.0.0-rc
    peerDependenciesMeta:
      '@types/react':
        optional: true
      '@types/react-dom':
        optional: true

  '@radix-ui/react-hover-card@1.1.15':
    resolution: {integrity: sha512-qgTkjNT1CfKMoP0rcasmlH2r1DAiYicWsDsufxl940sT2wHNEWWv6FMWIQXWhVdmC1d/HYfbhQx60KYyAtKxjg==}
    peerDependencies:
      '@types/react': '*'
      '@types/react-dom': '*'
      react: ^16.8 || ^17.0 || ^18.0 || ^19.0 || ^19.0.0-rc
      react-dom: ^16.8 || ^17.0 || ^18.0 || ^19.0 || ^19.0.0-rc
    peerDependenciesMeta:
      '@types/react':
        optional: true
      '@types/react-dom':
        optional: true

  '@radix-ui/react-id@1.1.1':
    resolution: {integrity: sha512-kGkGegYIdQsOb4XjsfM97rXsiHaBwco+hFI66oO4s9LU+PLAC5oJ7khdOVFxkhsmlbpUqDAvXw11CluXP+jkHg==}
    peerDependencies:
      '@types/react': '*'
      react: ^16.8 || ^17.0 || ^18.0 || ^19.0 || ^19.0.0-rc
    peerDependenciesMeta:
      '@types/react':
        optional: true

  '@radix-ui/react-label@2.1.8':
    resolution: {integrity: sha512-FmXs37I6hSBVDlO4y764TNz1rLgKwjJMQ0EGte6F3Cb3f4bIuHB/iLa/8I9VKkmOy+gNHq8rql3j686ACVV21A==}
    peerDependencies:
      '@types/react': '*'
      '@types/react-dom': '*'
      react: ^16.8 || ^17.0 || ^18.0 || ^19.0 || ^19.0.0-rc
      react-dom: ^16.8 || ^17.0 || ^18.0 || ^19.0 || ^19.0.0-rc
    peerDependenciesMeta:
      '@types/react':
        optional: true
      '@types/react-dom':
        optional: true

  '@radix-ui/react-menu@2.1.16':
    resolution: {integrity: sha512-72F2T+PLlphrqLcAotYPp0uJMr5SjP5SL01wfEspJbru5Zs5vQaSHb4VB3ZMJPimgHHCHG7gMOeOB9H3Hdmtxg==}
    peerDependencies:
      '@types/react': '*'
      '@types/react-dom': '*'
      react: ^16.8 || ^17.0 || ^18.0 || ^19.0 || ^19.0.0-rc
      react-dom: ^16.8 || ^17.0 || ^18.0 || ^19.0 || ^19.0.0-rc
    peerDependenciesMeta:
      '@types/react':
        optional: true
      '@types/react-dom':
        optional: true

  '@radix-ui/react-menubar@1.1.16':
    resolution: {integrity: sha512-EB1FktTz5xRRi2Er974AUQZWg2yVBb1yjip38/lgwtCVRd3a+maUoGHN/xs9Yv8SY8QwbSEb+YrxGadVWbEutA==}
    peerDependencies:
      '@types/react': '*'
      '@types/react-dom': '*'
      react: ^16.8 || ^17.0 || ^18.0 || ^19.0 || ^19.0.0-rc
      react-dom: ^16.8 || ^17.0 || ^18.0 || ^19.0 || ^19.0.0-rc
    peerDependenciesMeta:
      '@types/react':
        optional: true
      '@types/react-dom':
        optional: true

  '@radix-ui/react-navigation-menu@1.2.14':
    resolution: {integrity: sha512-YB9mTFQvCOAQMHU+C/jVl96WmuWeltyUEpRJJky51huhds5W2FQr1J8D/16sQlf0ozxkPK8uF3niQMdUwZPv5w==}
    peerDependencies:
      '@types/react': '*'
      '@types/react-dom': '*'
      react: ^16.8 || ^17.0 || ^18.0 || ^19.0 || ^19.0.0-rc
      react-dom: ^16.8 || ^17.0 || ^18.0 || ^19.0 || ^19.0.0-rc
    peerDependenciesMeta:
      '@types/react':
        optional: true
      '@types/react-dom':
        optional: true

  '@radix-ui/react-popover@1.1.15':
    resolution: {integrity: sha512-kr0X2+6Yy/vJzLYJUPCZEc8SfQcf+1COFoAqauJm74umQhta9M7lNJHP7QQS3vkvcGLQUbWpMzwrXYwrYztHKA==}
    peerDependencies:
      '@types/react': '*'
      '@types/react-dom': '*'
      react: ^16.8 || ^17.0 || ^18.0 || ^19.0 || ^19.0.0-rc
      react-dom: ^16.8 || ^17.0 || ^18.0 || ^19.0 || ^19.0.0-rc
    peerDependenciesMeta:
      '@types/react':
        optional: true
      '@types/react-dom':
        optional: true

  '@radix-ui/react-popper@1.2.8':
    resolution: {integrity: sha512-0NJQ4LFFUuWkE7Oxf0htBKS6zLkkjBH+hM1uk7Ng705ReR8m/uelduy1DBo0PyBXPKVnBA6YBlU94MBGXrSBCw==}
    peerDependencies:
      '@types/react': '*'
      '@types/react-dom': '*'
      react: ^16.8 || ^17.0 || ^18.0 || ^19.0 || ^19.0.0-rc
      react-dom: ^16.8 || ^17.0 || ^18.0 || ^19.0 || ^19.0.0-rc
    peerDependenciesMeta:
      '@types/react':
        optional: true
      '@types/react-dom':
        optional: true

  '@radix-ui/react-portal@1.1.9':
    resolution: {integrity: sha512-bpIxvq03if6UNwXZ+HTK71JLh4APvnXntDc6XOX8UVq4XQOVl7lwok0AvIl+b8zgCw3fSaVTZMpAPPagXbKmHQ==}
    peerDependencies:
      '@types/react': '*'
      '@types/react-dom': '*'
      react: ^16.8 || ^17.0 || ^18.0 || ^19.0 || ^19.0.0-rc
      react-dom: ^16.8 || ^17.0 || ^18.0 || ^19.0 || ^19.0.0-rc
    peerDependenciesMeta:
      '@types/react':
        optional: true
      '@types/react-dom':
        optional: true

  '@radix-ui/react-presence@1.1.5':
    resolution: {integrity: sha512-/jfEwNDdQVBCNvjkGit4h6pMOzq8bHkopq458dPt2lMjx+eBQUohZNG9A7DtO/O5ukSbxuaNGXMjHicgwy6rQQ==}
    peerDependencies:
      '@types/react': '*'
      '@types/react-dom': '*'
      react: ^16.8 || ^17.0 || ^18.0 || ^19.0 || ^19.0.0-rc
      react-dom: ^16.8 || ^17.0 || ^18.0 || ^19.0 || ^19.0.0-rc
    peerDependenciesMeta:
      '@types/react':
        optional: true
      '@types/react-dom':
        optional: true

  '@radix-ui/react-primitive@2.1.3':
    resolution: {integrity: sha512-m9gTwRkhy2lvCPe6QJp4d3G1TYEUHn/FzJUtq9MjH46an1wJU+GdoGC5VLof8RX8Ft/DlpshApkhswDLZzHIcQ==}
    peerDependencies:
      '@types/react': '*'
      '@types/react-dom': '*'
      react: ^16.8 || ^17.0 || ^18.0 || ^19.0 || ^19.0.0-rc
      react-dom: ^16.8 || ^17.0 || ^18.0 || ^19.0 || ^19.0.0-rc
    peerDependenciesMeta:
      '@types/react':
        optional: true
      '@types/react-dom':
        optional: true

  '@radix-ui/react-primitive@2.1.4':
    resolution: {integrity: sha512-9hQc4+GNVtJAIEPEqlYqW5RiYdrr8ea5XQ0ZOnD6fgru+83kqT15mq2OCcbe8KnjRZl5vF3ks69AKz3kh1jrhg==}
    peerDependencies:
      '@types/react': '*'
      '@types/react-dom': '*'
      react: ^16.8 || ^17.0 || ^18.0 || ^19.0 || ^19.0.0-rc
      react-dom: ^16.8 || ^17.0 || ^18.0 || ^19.0 || ^19.0.0-rc
    peerDependenciesMeta:
      '@types/react':
        optional: true
      '@types/react-dom':
        optional: true

  '@radix-ui/react-progress@1.1.8':
    resolution: {integrity: sha512-+gISHcSPUJ7ktBy9RnTqbdKW78bcGke3t6taawyZ71pio1JewwGSJizycs7rLhGTvMJYCQB1DBK4KQsxs7U8dA==}
    peerDependencies:
      '@types/react': '*'
      '@types/react-dom': '*'
      react: ^16.8 || ^17.0 || ^18.0 || ^19.0 || ^19.0.0-rc
      react-dom: ^16.8 || ^17.0 || ^18.0 || ^19.0 || ^19.0.0-rc
    peerDependenciesMeta:
      '@types/react':
        optional: true
      '@types/react-dom':
        optional: true

  '@radix-ui/react-radio-group@1.3.8':
    resolution: {integrity: sha512-VBKYIYImA5zsxACdisNQ3BjCBfmbGH3kQlnFVqlWU4tXwjy7cGX8ta80BcrO+WJXIn5iBylEH3K6ZTlee//lgQ==}
    peerDependencies:
      '@types/react': '*'
      '@types/react-dom': '*'
      react: ^16.8 || ^17.0 || ^18.0 || ^19.0 || ^19.0.0-rc
      react-dom: ^16.8 || ^17.0 || ^18.0 || ^19.0 || ^19.0.0-rc
    peerDependenciesMeta:
      '@types/react':
        optional: true
      '@types/react-dom':
        optional: true

  '@radix-ui/react-roving-focus@1.1.11':
    resolution: {integrity: sha512-7A6S9jSgm/S+7MdtNDSb+IU859vQqJ/QAtcYQcfFC6W8RS4IxIZDldLR0xqCFZ6DCyrQLjLPsxtTNch5jVA4lA==}
    peerDependencies:
      '@types/react': '*'
      '@types/react-dom': '*'
      react: ^16.8 || ^17.0 || ^18.0 || ^19.0 || ^19.0.0-rc
      react-dom: ^16.8 || ^17.0 || ^18.0 || ^19.0 || ^19.0.0-rc
    peerDependenciesMeta:
      '@types/react':
        optional: true
      '@types/react-dom':
        optional: true

  '@radix-ui/react-scroll-area@1.2.10':
    resolution: {integrity: sha512-tAXIa1g3sM5CGpVT0uIbUx/U3Gs5N8T52IICuCtObaos1S8fzsrPXG5WObkQN3S6NVl6wKgPhAIiBGbWnvc97A==}
    peerDependencies:
      '@types/react': '*'
      '@types/react-dom': '*'
      react: ^16.8 || ^17.0 || ^18.0 || ^19.0 || ^19.0.0-rc
      react-dom: ^16.8 || ^17.0 || ^18.0 || ^19.0 || ^19.0.0-rc
    peerDependenciesMeta:
      '@types/react':
        optional: true
      '@types/react-dom':
        optional: true

  '@radix-ui/react-select@2.2.6':
    resolution: {integrity: sha512-I30RydO+bnn2PQztvo25tswPH+wFBjehVGtmagkU78yMdwTwVf12wnAOF+AeP8S2N8xD+5UPbGhkUfPyvT+mwQ==}
    peerDependencies:
      '@types/react': '*'
      '@types/react-dom': '*'
      react: ^16.8 || ^17.0 || ^18.0 || ^19.0 || ^19.0.0-rc
      react-dom: ^16.8 || ^17.0 || ^18.0 || ^19.0 || ^19.0.0-rc
    peerDependenciesMeta:
      '@types/react':
        optional: true
      '@types/react-dom':
        optional: true

  '@radix-ui/react-separator@1.1.8':
    resolution: {integrity: sha512-sDvqVY4itsKwwSMEe0jtKgfTh+72Sy3gPmQpjqcQneqQ4PFmr/1I0YA+2/puilhggCe2gJcx5EBAYFkWkdpa5g==}
    peerDependencies:
      '@types/react': '*'
      '@types/react-dom': '*'
      react: ^16.8 || ^17.0 || ^18.0 || ^19.0 || ^19.0.0-rc
      react-dom: ^16.8 || ^17.0 || ^18.0 || ^19.0 || ^19.0.0-rc
    peerDependenciesMeta:
      '@types/react':
        optional: true
      '@types/react-dom':
        optional: true

  '@radix-ui/react-slider@1.3.6':
    resolution: {integrity: sha512-JPYb1GuM1bxfjMRlNLE+BcmBC8onfCi60Blk7OBqi2MLTFdS+8401U4uFjnwkOr49BLmXxLC6JHkvAsx5OJvHw==}
    peerDependencies:
      '@types/react': '*'
      '@types/react-dom': '*'
      react: ^16.8 || ^17.0 || ^18.0 || ^19.0 || ^19.0.0-rc
      react-dom: ^16.8 || ^17.0 || ^18.0 || ^19.0 || ^19.0.0-rc
    peerDependenciesMeta:
      '@types/react':
        optional: true
      '@types/react-dom':
        optional: true

  '@radix-ui/react-slot@1.2.3':
    resolution: {integrity: sha512-aeNmHnBxbi2St0au6VBVC7JXFlhLlOnvIIlePNniyUNAClzmtAUEY8/pBiK3iHjufOlwA+c20/8jngo7xcrg8A==}
    peerDependencies:
      '@types/react': '*'
      react: ^16.8 || ^17.0 || ^18.0 || ^19.0 || ^19.0.0-rc
    peerDependenciesMeta:
      '@types/react':
        optional: true

  '@radix-ui/react-slot@1.2.4':
    resolution: {integrity: sha512-Jl+bCv8HxKnlTLVrcDE8zTMJ09R9/ukw4qBs/oZClOfoQk/cOTbDn+NceXfV7j09YPVQUryJPHurafcSg6EVKA==}
    peerDependencies:
      '@types/react': '*'
      react: ^16.8 || ^17.0 || ^18.0 || ^19.0 || ^19.0.0-rc
    peerDependenciesMeta:
      '@types/react':
        optional: true

  '@radix-ui/react-switch@1.2.6':
    resolution: {integrity: sha512-bByzr1+ep1zk4VubeEVViV592vu2lHE2BZY5OnzehZqOOgogN80+mNtCqPkhn2gklJqOpxWgPoYTSnhBCqpOXQ==}
    peerDependencies:
      '@types/react': '*'
      '@types/react-dom': '*'
      react: ^16.8 || ^17.0 || ^18.0 || ^19.0 || ^19.0.0-rc
      react-dom: ^16.8 || ^17.0 || ^18.0 || ^19.0 || ^19.0.0-rc
    peerDependenciesMeta:
      '@types/react':
        optional: true
      '@types/react-dom':
        optional: true

  '@radix-ui/react-tabs@1.1.13':
    resolution: {integrity: sha512-7xdcatg7/U+7+Udyoj2zodtI9H/IIopqo+YOIcZOq1nJwXWBZ9p8xiu5llXlekDbZkca79a/fozEYQXIA4sW6A==}
    peerDependencies:
      '@types/react': '*'
      '@types/react-dom': '*'
      react: ^16.8 || ^17.0 || ^18.0 || ^19.0 || ^19.0.0-rc
      react-dom: ^16.8 || ^17.0 || ^18.0 || ^19.0 || ^19.0.0-rc
    peerDependenciesMeta:
      '@types/react':
        optional: true
      '@types/react-dom':
        optional: true

  '@radix-ui/react-toggle-group@1.1.11':
    resolution: {integrity: sha512-5umnS0T8JQzQT6HbPyO7Hh9dgd82NmS36DQr+X/YJ9ctFNCiiQd6IJAYYZ33LUwm8M+taCz5t2ui29fHZc4Y6Q==}
    peerDependencies:
      '@types/react': '*'
      '@types/react-dom': '*'
      react: ^16.8 || ^17.0 || ^18.0 || ^19.0 || ^19.0.0-rc
      react-dom: ^16.8 || ^17.0 || ^18.0 || ^19.0 || ^19.0.0-rc
    peerDependenciesMeta:
      '@types/react':
        optional: true
      '@types/react-dom':
        optional: true

  '@radix-ui/react-toggle@1.1.10':
    resolution: {integrity: sha512-lS1odchhFTeZv3xwHH31YPObmJn8gOg7Lq12inrr0+BH/l3Tsq32VfjqH1oh80ARM3mlkfMic15n0kg4sD1poQ==}
    peerDependencies:
      '@types/react': '*'
      '@types/react-dom': '*'
      react: ^16.8 || ^17.0 || ^18.0 || ^19.0 || ^19.0.0-rc
      react-dom: ^16.8 || ^17.0 || ^18.0 || ^19.0 || ^19.0.0-rc
    peerDependenciesMeta:
      '@types/react':
        optional: true
      '@types/react-dom':
        optional: true

  '@radix-ui/react-tooltip@1.2.8':
    resolution: {integrity: sha512-tY7sVt1yL9ozIxvmbtN5qtmH2krXcBCfjEiCgKGLqunJHvgvZG2Pcl2oQ3kbcZARb1BGEHdkLzcYGO8ynVlieg==}
    peerDependencies:
      '@types/react': '*'
      '@types/react-dom': '*'
      react: ^16.8 || ^17.0 || ^18.0 || ^19.0 || ^19.0.0-rc
      react-dom: ^16.8 || ^17.0 || ^18.0 || ^19.0 || ^19.0.0-rc
    peerDependenciesMeta:
      '@types/react':
        optional: true
      '@types/react-dom':
        optional: true

  '@radix-ui/react-use-callback-ref@1.1.1':
    resolution: {integrity: sha512-FkBMwD+qbGQeMu1cOHnuGB6x4yzPjho8ap5WtbEJ26umhgqVXbhekKUQO+hZEL1vU92a3wHwdp0HAcqAUF5iDg==}
    peerDependencies:
      '@types/react': '*'
      react: ^16.8 || ^17.0 || ^18.0 || ^19.0 || ^19.0.0-rc
    peerDependenciesMeta:
      '@types/react':
        optional: true

  '@radix-ui/react-use-controllable-state@1.2.2':
    resolution: {integrity: sha512-BjasUjixPFdS+NKkypcyyN5Pmg83Olst0+c6vGov0diwTEo6mgdqVR6hxcEgFuh4QrAs7Rc+9KuGJ9TVCj0Zzg==}
    peerDependencies:
      '@types/react': '*'
      react: ^16.8 || ^17.0 || ^18.0 || ^19.0 || ^19.0.0-rc
    peerDependenciesMeta:
      '@types/react':
        optional: true

  '@radix-ui/react-use-effect-event@0.0.2':
    resolution: {integrity: sha512-Qp8WbZOBe+blgpuUT+lw2xheLP8q0oatc9UpmiemEICxGvFLYmHm9QowVZGHtJlGbS6A6yJ3iViad/2cVjnOiA==}
    peerDependencies:
      '@types/react': '*'
      react: ^16.8 || ^17.0 || ^18.0 || ^19.0 || ^19.0.0-rc
    peerDependenciesMeta:
      '@types/react':
        optional: true

  '@radix-ui/react-use-escape-keydown@1.1.1':
    resolution: {integrity: sha512-Il0+boE7w/XebUHyBjroE+DbByORGR9KKmITzbR7MyQ4akpORYP/ZmbhAr0DG7RmmBqoOnZdy2QlvajJ2QA59g==}
    peerDependencies:
      '@types/react': '*'
      react: ^16.8 || ^17.0 || ^18.0 || ^19.0 || ^19.0.0-rc
    peerDependenciesMeta:
      '@types/react':
        optional: true

  '@radix-ui/react-use-is-hydrated@0.1.0':
    resolution: {integrity: sha512-U+UORVEq+cTnRIaostJv9AGdV3G6Y+zbVd+12e18jQ5A3c0xL03IhnHuiU4UV69wolOQp5GfR58NW/EgdQhwOA==}
    peerDependencies:
      '@types/react': '*'
      react: ^16.8 || ^17.0 || ^18.0 || ^19.0 || ^19.0.0-rc
    peerDependenciesMeta:
      '@types/react':
        optional: true

  '@radix-ui/react-use-layout-effect@1.1.1':
    resolution: {integrity: sha512-RbJRS4UWQFkzHTTwVymMTUv8EqYhOp8dOOviLj2ugtTiXRaRQS7GLGxZTLL1jWhMeoSCf5zmcZkqTl9IiYfXcQ==}
    peerDependencies:
      '@types/react': '*'
      react: ^16.8 || ^17.0 || ^18.0 || ^19.0 || ^19.0.0-rc
    peerDependenciesMeta:
      '@types/react':
        optional: true

  '@radix-ui/react-use-previous@1.1.1':
    resolution: {integrity: sha512-2dHfToCj/pzca2Ck724OZ5L0EVrr3eHRNsG/b3xQJLA2hZpVCS99bLAX+hm1IHXDEnzU6by5z/5MIY794/a8NQ==}
    peerDependencies:
      '@types/react': '*'
      react: ^16.8 || ^17.0 || ^18.0 || ^19.0 || ^19.0.0-rc
    peerDependenciesMeta:
      '@types/react':
        optional: true

  '@radix-ui/react-use-rect@1.1.1':
    resolution: {integrity: sha512-QTYuDesS0VtuHNNvMh+CjlKJ4LJickCMUAqjlE3+j8w+RlRpwyX3apEQKGFzbZGdo7XNG1tXa+bQqIE7HIXT2w==}
    peerDependencies:
      '@types/react': '*'
      react: ^16.8 || ^17.0 || ^18.0 || ^19.0 || ^19.0.0-rc
    peerDependenciesMeta:
      '@types/react':
        optional: true

  '@radix-ui/react-use-size@1.1.1':
    resolution: {integrity: sha512-ewrXRDTAqAXlkl6t/fkXWNAhFX9I+CkKlw6zjEwk86RSPKwZr3xpBRso655aqYafwtnbpHLj6toFzmd6xdVptQ==}
    peerDependencies:
      '@types/react': '*'
      react: ^16.8 || ^17.0 || ^18.0 || ^19.0 || ^19.0.0-rc
    peerDependenciesMeta:
      '@types/react':
        optional: true

  '@radix-ui/react-visually-hidden@1.2.3':
    resolution: {integrity: sha512-pzJq12tEaaIhqjbzpCuv/OypJY/BPavOofm+dbab+MHLajy277+1lLm6JFcGgF5eskJ6mquGirhXY2GD/8u8Ug==}
    peerDependencies:
      '@types/react': '*'
      '@types/react-dom': '*'
      react: ^16.8 || ^17.0 || ^18.0 || ^19.0 || ^19.0.0-rc
      react-dom: ^16.8 || ^17.0 || ^18.0 || ^19.0 || ^19.0.0-rc
    peerDependenciesMeta:
      '@types/react':
        optional: true
      '@types/react-dom':
        optional: true

  '@radix-ui/rect@1.1.1':
    resolution: {integrity: sha512-HPwpGIzkl28mWyZqG52jiqDJ12waP11Pa1lGoiyUkIEuMLBP0oeK/C89esbXrxsky5we7dfd8U58nm0SgAWpVw==}

  '@reduxjs/toolkit@2.11.0':
    resolution: {integrity: sha512-hBjYg0aaRL1O2Z0IqWhnTLytnjDIxekmRxm1snsHjHaKVmIF1HiImWqsq+PuEbn6zdMlkIj9WofK1vR8jjx+Xw==}
    peerDependencies:
      react: ^16.9.0 || ^17.0.0 || ^18 || ^19
      react-redux: ^7.2.1 || ^8.1.3 || ^9.0.0
    peerDependenciesMeta:
      react:
        optional: true
      react-redux:
        optional: true

  '@rolldown/pluginutils@1.0.0-beta.27':
    resolution: {integrity: sha512-+d0F4MKMCbeVUJwG96uQ4SgAznZNSq93I3V+9NHA4OpvqG8mRCpGdKmK8l/dl02h2CCDHwW2FqilnTyDcAnqjA==}

  '@rollup/rollup-android-arm-eabi@4.53.3':
    resolution: {integrity: sha512-mRSi+4cBjrRLoaal2PnqH82Wqyb+d3HsPUN/W+WslCXsZsyHa9ZeQQX/pQsZaVIWDkPcpV6jJ+3KLbTbgnwv8w==}
    cpu: [arm]
    os: [android]

  '@rollup/rollup-android-arm64@4.53.3':
    resolution: {integrity: sha512-CbDGaMpdE9sh7sCmTrTUyllhrg65t6SwhjlMJsLr+J8YjFuPmCEjbBSx4Z/e4SmDyH3aB5hGaJUP2ltV/vcs4w==}
    cpu: [arm64]
    os: [android]

  '@rollup/rollup-darwin-arm64@4.53.3':
    resolution: {integrity: sha512-Nr7SlQeqIBpOV6BHHGZgYBuSdanCXuw09hon14MGOLGmXAFYjx1wNvquVPmpZnl0tLjg25dEdr4IQ6GgyToCUA==}
    cpu: [arm64]
    os: [darwin]

  '@rollup/rollup-darwin-x64@4.53.3':
    resolution: {integrity: sha512-DZ8N4CSNfl965CmPktJ8oBnfYr3F8dTTNBQkRlffnUarJ2ohudQD17sZBa097J8xhQ26AwhHJ5mvUyQW8ddTsQ==}
    cpu: [x64]
    os: [darwin]

  '@rollup/rollup-freebsd-arm64@4.53.3':
    resolution: {integrity: sha512-yMTrCrK92aGyi7GuDNtGn2sNW+Gdb4vErx4t3Gv/Tr+1zRb8ax4z8GWVRfr3Jw8zJWvpGHNpss3vVlbF58DZ4w==}
    cpu: [arm64]
    os: [freebsd]

  '@rollup/rollup-freebsd-x64@4.53.3':
    resolution: {integrity: sha512-lMfF8X7QhdQzseM6XaX0vbno2m3hlyZFhwcndRMw8fbAGUGL3WFMBdK0hbUBIUYcEcMhVLr1SIamDeuLBnXS+Q==}
    cpu: [x64]
    os: [freebsd]

  '@rollup/rollup-linux-arm-gnueabihf@4.53.3':
    resolution: {integrity: sha512-k9oD15soC/Ln6d2Wv/JOFPzZXIAIFLp6B+i14KhxAfnq76ajt0EhYc5YPeX6W1xJkAdItcVT+JhKl1QZh44/qw==}
    cpu: [arm]
    os: [linux]

  '@rollup/rollup-linux-arm-musleabihf@4.53.3':
    resolution: {integrity: sha512-vTNlKq+N6CK/8UktsrFuc+/7NlEYVxgaEgRXVUVK258Z5ymho29skzW1sutgYjqNnquGwVUObAaxae8rZ6YMhg==}
    cpu: [arm]
    os: [linux]

  '@rollup/rollup-linux-arm64-gnu@4.53.3':
    resolution: {integrity: sha512-RGrFLWgMhSxRs/EWJMIFM1O5Mzuz3Xy3/mnxJp/5cVhZ2XoCAxJnmNsEyeMJtpK+wu0FJFWz+QF4mjCA7AUQ3w==}
    cpu: [arm64]
    os: [linux]

  '@rollup/rollup-linux-arm64-musl@4.53.3':
    resolution: {integrity: sha512-kASyvfBEWYPEwe0Qv4nfu6pNkITLTb32p4yTgzFCocHnJLAHs+9LjUu9ONIhvfT/5lv4YS5muBHyuV84epBo/A==}
    cpu: [arm64]
    os: [linux]

  '@rollup/rollup-linux-loong64-gnu@4.53.3':
    resolution: {integrity: sha512-JiuKcp2teLJwQ7vkJ95EwESWkNRFJD7TQgYmCnrPtlu50b4XvT5MOmurWNrCj3IFdyjBQ5p9vnrX4JM6I8OE7g==}
    cpu: [loong64]
    os: [linux]

  '@rollup/rollup-linux-ppc64-gnu@4.53.3':
    resolution: {integrity: sha512-EoGSa8nd6d3T7zLuqdojxC20oBfNT8nexBbB/rkxgKj5T5vhpAQKKnD+h3UkoMuTyXkP5jTjK/ccNRmQrPNDuw==}
    cpu: [ppc64]
    os: [linux]

  '@rollup/rollup-linux-riscv64-gnu@4.53.3':
    resolution: {integrity: sha512-4s+Wped2IHXHPnAEbIB0YWBv7SDohqxobiiPA1FIWZpX+w9o2i4LezzH/NkFUl8LRci/8udci6cLq+jJQlh+0g==}
    cpu: [riscv64]
    os: [linux]

  '@rollup/rollup-linux-riscv64-musl@4.53.3':
    resolution: {integrity: sha512-68k2g7+0vs2u9CxDt5ktXTngsxOQkSEV/xBbwlqYcUrAVh6P9EgMZvFsnHy4SEiUl46Xf0IObWVbMvPrr2gw8A==}
    cpu: [riscv64]
    os: [linux]

  '@rollup/rollup-linux-s390x-gnu@4.53.3':
    resolution: {integrity: sha512-VYsFMpULAz87ZW6BVYw3I6sWesGpsP9OPcyKe8ofdg9LHxSbRMd7zrVrr5xi/3kMZtpWL/wC+UIJWJYVX5uTKg==}
    cpu: [s390x]
    os: [linux]

  '@rollup/rollup-linux-x64-gnu@4.53.3':
    resolution: {integrity: sha512-3EhFi1FU6YL8HTUJZ51imGJWEX//ajQPfqWLI3BQq4TlvHy4X0MOr5q3D2Zof/ka0d5FNdPwZXm3Yyib/UEd+w==}
    cpu: [x64]
    os: [linux]

  '@rollup/rollup-linux-x64-musl@4.53.3':
    resolution: {integrity: sha512-eoROhjcc6HbZCJr+tvVT8X4fW3/5g/WkGvvmwz/88sDtSJzO7r/blvoBDgISDiCjDRZmHpwud7h+6Q9JxFwq1Q==}
    cpu: [x64]
    os: [linux]

  '@rollup/rollup-openharmony-arm64@4.53.3':
    resolution: {integrity: sha512-OueLAWgrNSPGAdUdIjSWXw+u/02BRTcnfw9PN41D2vq/JSEPnJnVuBgw18VkN8wcd4fjUs+jFHVM4t9+kBSNLw==}
    cpu: [arm64]
    os: [openharmony]

  '@rollup/rollup-win32-arm64-msvc@4.53.3':
    resolution: {integrity: sha512-GOFuKpsxR/whszbF/bzydebLiXIHSgsEUp6M0JI8dWvi+fFa1TD6YQa4aSZHtpmh2/uAlj/Dy+nmby3TJ3pkTw==}
    cpu: [arm64]
    os: [win32]

  '@rollup/rollup-win32-ia32-msvc@4.53.3':
    resolution: {integrity: sha512-iah+THLcBJdpfZ1TstDFbKNznlzoxa8fmnFYK4V67HvmuNYkVdAywJSoteUszvBQ9/HqN2+9AZghbajMsFT+oA==}
    cpu: [ia32]
    os: [win32]

  '@rollup/rollup-win32-x64-gnu@4.53.3':
    resolution: {integrity: sha512-J9QDiOIZlZLdcot5NXEepDkstocktoVjkaKUtqzgzpt2yWjGlbYiKyp05rWwk4nypbYUNoFAztEgixoLaSETkg==}
    cpu: [x64]
    os: [win32]

  '@rollup/rollup-win32-x64-msvc@4.53.3':
    resolution: {integrity: sha512-UhTd8u31dXadv0MopwGgNOBpUVROFKWVQgAg5N1ESyCz8AuBcMqm4AuTjrwgQKGDfoFuz02EuMRHQIw/frmYKQ==}
    cpu: [x64]
    os: [win32]

  '@standard-schema/spec@1.0.0':
    resolution: {integrity: sha512-m2bOd0f2RT9k8QJx1JN85cZYyH1RqFBdlwtkSlf4tBDYLCiiZnv1fIIwacK6cqwXavOydf0NPToMQgpKq+dVlA==}

  '@standard-schema/utils@0.3.0':
    resolution: {integrity: sha512-e7Mew686owMaPJVNNLs55PUvgz371nKgwsc4vxE49zsODpJEnxgxRo2y/OKrqueavXgZNMDVj3DdHFlaSAeU8g==}

  '@supabase/auth-js@2.86.0':
    resolution: {integrity: sha512-3xPqMvBWC6Haqpr6hEWmSUqDq+6SA1BAEdbiaHdAZM9QjZ5uiQJ+6iD9pZOzOa6MVXZh4GmwjhC9ObIG0K1NcA==}
    engines: {node: '>=20.0.0'}

  '@supabase/functions-js@2.86.0':
    resolution: {integrity: sha512-AlOoVfeaq9XGlBFIyXTmb+y+CZzxNO4wWbfgRM6iPpNU5WCXKawtQYSnhivi3UVxS7GA0rWovY4d6cIAxZAojA==}
    engines: {node: '>=20.0.0'}

  '@supabase/postgrest-js@2.86.0':
    resolution: {integrity: sha512-QVf+wIXILcZJ7IhWhWn+ozdf8B+oO0Ulizh2AAPxD/6nQL+x3r9lJ47a+fpc/jvAOGXMbkeW534Kw6jz7e8iIA==}
    engines: {node: '>=20.0.0'}

  '@supabase/realtime-js@2.86.0':
    resolution: {integrity: sha512-dyS8bFoP29R/sj5zLi0AP3JfgG8ar1nuImcz5jxSx7UIW7fbFsXhUCVrSY2Ofo0+Ev6wiATiSdBOzBfWaiFyPA==}
    engines: {node: '>=20.0.0'}

  '@supabase/storage-js@2.86.0':
    resolution: {integrity: sha512-PM47jX/Mfobdtx7NNpoj9EvlrkapAVTQBZgGGslEXD6NS70EcGjhgRPBItwHdxZPM5GwqQ0cGMN06uhjeY2mHQ==}
    engines: {node: '>=20.0.0'}

  '@supabase/supabase-js@2.86.0':
    resolution: {integrity: sha512-BaC9sv5+HGNy1ulZwY8/Ev7EjfYYmWD4fOMw9bDBqTawEj6JHAiOHeTwXLRzVaeSay4p17xYLN2NSCoGgXMQnw==}
    engines: {node: '>=20.0.0'}

  '@swc/core-darwin-arm64@1.15.3':
    resolution: {integrity: sha512-AXfeQn0CvcQ4cndlIshETx6jrAM45oeUrK8YeEY6oUZU/qzz0Id0CyvlEywxkWVC81Ajpd8TQQ1fW5yx6zQWkQ==}
    engines: {node: '>=10'}
    cpu: [arm64]
    os: [darwin]

  '@swc/core-darwin-x64@1.15.3':
    resolution: {integrity: sha512-p68OeCz1ui+MZYG4wmfJGvcsAcFYb6Sl25H9TxWl+GkBgmNimIiRdnypK9nBGlqMZAcxngNPtnG3kEMNnvoJ2A==}
    engines: {node: '>=10'}
    cpu: [x64]
    os: [darwin]

  '@swc/core-linux-arm-gnueabihf@1.15.3':
    resolution: {integrity: sha512-Nuj5iF4JteFgwrai97mUX+xUOl+rQRHqTvnvHMATL/l9xE6/TJfPBpd3hk/PVpClMXG3Uvk1MxUFOEzM1JrMYg==}
    engines: {node: '>=10'}
    cpu: [arm]
    os: [linux]

  '@swc/core-linux-arm64-gnu@1.15.3':
    resolution: {integrity: sha512-2Nc/s8jE6mW2EjXWxO/lyQuLKShcmTrym2LRf5Ayp3ICEMX6HwFqB1EzDhwoMa2DcUgmnZIalesq2lG3krrUNw==}
    engines: {node: '>=10'}
    cpu: [arm64]
    os: [linux]

  '@swc/core-linux-arm64-musl@1.15.3':
    resolution: {integrity: sha512-j4SJniZ/qaZ5g8op+p1G9K1z22s/EYGg1UXIb3+Cg4nsxEpF5uSIGEE4mHUfA70L0BR9wKT2QF/zv3vkhfpX4g==}
    engines: {node: '>=10'}
    cpu: [arm64]
    os: [linux]

  '@swc/core-linux-x64-gnu@1.15.3':
    resolution: {integrity: sha512-aKttAZnz8YB1VJwPQZtyU8Uk0BfMP63iDMkvjhJzRZVgySmqt/apWSdnoIcZlUoGheBrcqbMC17GGUmur7OT5A==}
    engines: {node: '>=10'}
    cpu: [x64]
    os: [linux]

  '@swc/core-linux-x64-musl@1.15.3':
    resolution: {integrity: sha512-oe8FctPu1gnUsdtGJRO2rvOUIkkIIaHqsO9xxN0bTR7dFTlPTGi2Fhk1tnvXeyAvCPxLIcwD8phzKg6wLv9yug==}
    engines: {node: '>=10'}
    cpu: [x64]
    os: [linux]

  '@swc/core-win32-arm64-msvc@1.15.3':
    resolution: {integrity: sha512-L9AjzP2ZQ/Xh58e0lTRMLvEDrcJpR7GwZqAtIeNLcTK7JVE+QineSyHp0kLkO1rttCHyCy0U74kDTj0dRz6raA==}
    engines: {node: '>=10'}
    cpu: [arm64]
    os: [win32]

  '@swc/core-win32-ia32-msvc@1.15.3':
    resolution: {integrity: sha512-B8UtogMzErUPDWUoKONSVBdsgKYd58rRyv2sHJWKOIMCHfZ22FVXICR4O/VwIYtlnZ7ahERcjayBHDlBZpR0aw==}
    engines: {node: '>=10'}
    cpu: [ia32]
    os: [win32]

  '@swc/core-win32-x64-msvc@1.15.3':
    resolution: {integrity: sha512-SpZKMR9QBTecHeqpzJdYEfgw30Oo8b/Xl6rjSzBt1g0ZsXyy60KLXrp6IagQyfTYqNYE/caDvwtF2FPn7pomog==}
    engines: {node: '>=10'}
    cpu: [x64]
    os: [win32]

  '@swc/core@1.15.3':
    resolution: {integrity: sha512-Qd8eBPkUFL4eAONgGjycZXj1jFCBW8Fd+xF0PzdTlBCWQIV1xnUT7B93wUANtW3KGjl3TRcOyxwSx/u/jyKw/Q==}
    engines: {node: '>=10'}
    peerDependencies:
      '@swc/helpers': '>=0.5.17'
    peerDependenciesMeta:
      '@swc/helpers':
        optional: true

  '@swc/counter@0.1.3':
    resolution: {integrity: sha512-e2BR4lsJkkRlKZ/qCHPw9ZaSxc0MVUd7gtbtaB7aMvHeJVYe8sOB8DBZkP2DtISHGSku9sCK6T6cnY0CtXrOCQ==}

  '@swc/types@0.1.25':
    resolution: {integrity: sha512-iAoY/qRhNH8a/hBvm3zKj9qQ4oc2+3w1unPJa2XvTK3XjeLXtzcCingVPw/9e5mn1+0yPqxcBGp9Jf0pkfMb1g==}

  '@testing-library/dom@10.4.1':
    resolution: {integrity: sha512-o4PXJQidqJl82ckFaXUeoAW+XysPLauYI43Abki5hABd853iMhitooc6znOnczgbTYmEP6U6/y1ZyKAIsvMKGg==}
    engines: {node: '>=18'}

  '@testing-library/jest-dom@6.9.1':
    resolution: {integrity: sha512-zIcONa+hVtVSSep9UT3jZ5rizo2BsxgyDYU7WFD5eICBE7no3881HGeb/QkGfsJs6JTkY1aQhT7rIPC7e+0nnA==}
    engines: {node: '>=14', npm: '>=6', yarn: '>=1'}

  '@testing-library/react@16.3.0':
    resolution: {integrity: sha512-kFSyxiEDwv1WLl2fgsq6pPBbw5aWKrsY2/noi1Id0TK0UParSF62oFQFGHXIyaG4pp2tEub/Zlel+fjjZILDsw==}
    engines: {node: '>=18'}
    peerDependencies:
      '@testing-library/dom': ^10.0.0
      '@types/react': ^18.0.0 || ^19.0.0
      '@types/react-dom': ^18.0.0 || ^19.0.0
      react: ^18.0.0 || ^19.0.0
      react-dom: ^18.0.0 || ^19.0.0
    peerDependenciesMeta:
      '@types/react':
        optional: true
      '@types/react-dom':
        optional: true

  '@testing-library/user-event@14.6.1':
    resolution: {integrity: sha512-vq7fv0rnt+QTXgPxr5Hjc210p6YKq2kmdziLgnsZGgLJ9e6VAShx1pACLuRjd/AS/sr7phAR58OIIpf0LlmQNw==}
    engines: {node: '>=12', npm: '>=6'}
    peerDependencies:
      '@testing-library/dom': '>=7.21.4'

  '@types/aria-query@5.0.4':
    resolution: {integrity: sha512-rfT93uj5s0PRL7EzccGMs3brplhcrghnDoV26NqKhCAS1hVo+WdNsPvE/yb6ilfr5hi2MEk6d5EWJTKdxg8jVw==}

  '@types/chai@5.2.3':
    resolution: {integrity: sha512-Mw558oeA9fFbv65/y4mHtXDs9bPnFMZAL/jxdPFUpOHHIXX91mcgEHbS5Lahr+pwZFR8A7GQleRWeI6cGFC2UA==}

  '@types/d3-array@3.2.2':
    resolution: {integrity: sha512-hOLWVbm7uRza0BYXpIIW5pxfrKe0W+D5lrFiAEYR+pb6w3N2SwSMaJbXdUfSEv+dT4MfHBLtn5js0LAWaO6otw==}

  '@types/d3-color@3.1.3':
    resolution: {integrity: sha512-iO90scth9WAbmgv7ogoq57O9YpKmFBbmoEoCHDB2xMBY0+/KVrqAaCDyCE16dUspeOvIxFFRI+0sEtqDqy2b4A==}

  '@types/d3-ease@3.0.2':
    resolution: {integrity: sha512-NcV1JjO5oDzoK26oMzbILE6HW7uVXOHLQvHshBUW4UMdZGfiY6v5BeQwh9a9tCzv+CeefZQHJt5SRgK154RtiA==}

  '@types/d3-interpolate@3.0.4':
    resolution: {integrity: sha512-mgLPETlrpVV1YRJIglr4Ez47g7Yxjl1lj7YKsiMCb27VJH9W8NVM6Bb9d8kkpG/uAQS5AmbA48q2IAolKKo1MA==}

  '@types/d3-path@3.1.1':
    resolution: {integrity: sha512-VMZBYyQvbGmWyWVea0EHs/BwLgxc+MKi1zLDCONksozI4YJMcTt8ZEuIR4Sb1MMTE8MMW49v0IwI5+b7RmfWlg==}

  '@types/d3-scale@4.0.9':
    resolution: {integrity: sha512-dLmtwB8zkAeO/juAMfnV+sItKjlsw2lKdZVVy6LRr0cBmegxSABiLEpGVmSJJ8O08i4+sGR6qQtb6WtuwJdvVw==}

  '@types/d3-shape@3.1.7':
    resolution: {integrity: sha512-VLvUQ33C+3J+8p+Daf+nYSOsjB4GXp19/S/aGo60m9h1v6XaxjiT82lKVWJCfzhtuZ3yD7i/TPeC/fuKLLOSmg==}

  '@types/d3-time@3.0.4':
    resolution: {integrity: sha512-yuzZug1nkAAaBlBBikKZTgzCeA+k1uy4ZFwWANOfKw5z5LRhV0gNA7gNkKm7HoK+HRN0wX3EkxGk0fpbWhmB7g==}

  '@types/d3-timer@3.0.2':
    resolution: {integrity: sha512-Ps3T8E8dZDam6fUyNiMkekK3XUsaUEik+idO9/YjPtfj2qruF8tFBXS7XhtE4iIXBLxhmLjP3SXpLhVf21I9Lw==}

  '@types/deep-eql@4.0.2':
    resolution: {integrity: sha512-c9h9dVVMigMPc4bwTvC5dxqtqJZwQPePsWjPlpSOnojbor6pGqdk541lfA7AqFQr5pB1BRdq0juY9db81BwyFw==}

  '@types/estree@1.0.8':
    resolution: {integrity: sha512-dWHzHa2WqEXI/O1E9OjrocMTKJl2mSrEolh1Iomrv6U+JuNwaHXsXx9bLu5gG7BUWFIN0skIQJQ/L1rIex4X6w==}

  '@types/file-saver@2.0.7':
    resolution: {integrity: sha512-dNKVfHd/jk0SkR/exKGj2ggkB45MAkzvWCaqLUUgkyjITkGNzH8H+yUwr+BLJUBjZOe9w8X3wgmXhZDRg1ED6A==}

  '@types/hast@3.0.4':
    resolution: {integrity: sha512-WPs+bbQw5aCj+x6laNGWLH3wviHtoCv/P3+otBhbOhJgG8qtpdAMlTCxLtsTWA7LH1Oh/bFCHsBn0TPS5m30EQ==}

  '@types/json-schema@7.0.15':
    resolution: {integrity: sha512-5+fP8P8MFNC+AyZCDxrB2pkZFPGzqQWUzpSeuuVLvm8VMcorNYavBqoFcxK8bQz4Qsbn4oUEEem4wDLfcysGHA==}

  '@types/node@24.10.1':
    resolution: {integrity: sha512-GNWcUTRBgIRJD5zj+Tq0fKOJ5XZajIiBroOF0yvj2bSU1WvNdYS/dn9UxwsujGW4JX06dnHyjV2y9rRaybH0iQ==}

  '@types/phoenix@1.6.6':
    resolution: {integrity: sha512-PIzZZlEppgrpoT2QgbnDU+MMzuR6BbCjllj0bM70lWoejMeNJAxCchxnv7J3XFkI8MpygtRpzXrIlmWUBclP5A==}

  '@types/prismjs@1.26.5':
    resolution: {integrity: sha512-AUZTa7hQ2KY5L7AmtSiqxlhWxb4ina0yd8hNbl4TWuqnv/pFP0nDMb3YrfSBf4hJVGLh2YEIBfKaBW/9UEl6IQ==}

  '@types/react-dom@19.2.3':
    resolution: {integrity: sha512-jp2L/eY6fn+KgVVQAOqYItbF0VY/YApe5Mz2F0aykSO8gx31bYCZyvSeYxCHKvzHG5eZjc+zyaS5BrBWya2+kQ==}
    peerDependencies:
      '@types/react': ^19.2.0

  '@types/react-syntax-highlighter@15.5.13':
    resolution: {integrity: sha512-uLGJ87j6Sz8UaBAooU0T6lWJ0dBmjZgN1PZTrj05TNql2/XpC6+4HhMT5syIdFUUt+FASfCeLLv4kBygNU+8qA==}

  '@types/react@19.2.7':
    resolution: {integrity: sha512-MWtvHrGZLFttgeEj28VXHxpmwYbor/ATPYbBfSFZEIRK0ecCFLl2Qo55z52Hss+UV9CRN7trSeq1zbgx7YDWWg==}

  '@types/unist@2.0.11':
    resolution: {integrity: sha512-CmBKiL6NNo/OqgmMn95Fk9Whlp2mtvIv+KNpQKN2F4SjvrEesubTRWGYSg+BnWZOnlCaSTU1sMpsBOzgbYhnsA==}

  '@types/use-sync-external-store@0.0.6':
    resolution: {integrity: sha512-zFDAD+tlpf2r4asuHEj0XH6pY6i0g5NeAHPn+15wk3BV6JA69eERFXC1gyGThDkVa1zCyKr5jox1+2LbV/AMLg==}

  '@types/ws@8.18.1':
    resolution: {integrity: sha512-ThVF6DCVhA8kUGy+aazFQ4kXQ7E1Ty7A3ypFOe0IcJV8O/M511G99AW24irKrW56Wt44yG9+ij8FaqoBGkuBXg==}

  '@typescript-eslint/eslint-plugin@8.48.1':
    resolution: {integrity: sha512-X63hI1bxl5ohelzr0LY5coufyl0LJNthld+abwxpCoo6Gq+hSqhKwci7MUWkXo67mzgUK6YFByhmaHmUcuBJmA==}
    engines: {node: ^18.18.0 || ^20.9.0 || >=21.1.0}
    peerDependencies:
      '@typescript-eslint/parser': ^8.48.1
      eslint: ^8.57.0 || ^9.0.0
      typescript: '>=4.8.4 <6.0.0'

  '@typescript-eslint/parser@8.48.1':
    resolution: {integrity: sha512-PC0PDZfJg8sP7cmKe6L3QIL8GZwU5aRvUFedqSIpw3B+QjRSUZeeITC2M5XKeMXEzL6wccN196iy3JLwKNvDVA==}
    engines: {node: ^18.18.0 || ^20.9.0 || >=21.1.0}
    peerDependencies:
      eslint: ^8.57.0 || ^9.0.0
      typescript: '>=4.8.4 <6.0.0'

  '@typescript-eslint/project-service@8.48.1':
    resolution: {integrity: sha512-HQWSicah4s9z2/HifRPQ6b6R7G+SBx64JlFQpgSSHWPKdvCZX57XCbszg/bapbRsOEv42q5tayTYcEFpACcX1w==}
    engines: {node: ^18.18.0 || ^20.9.0 || >=21.1.0}
    peerDependencies:
      typescript: '>=4.8.4 <6.0.0'

  '@typescript-eslint/scope-manager@8.48.1':
    resolution: {integrity: sha512-rj4vWQsytQbLxC5Bf4XwZ0/CKd362DkWMUkviT7DCS057SK64D5lH74sSGzhI6PDD2HCEq02xAP9cX68dYyg1w==}
    engines: {node: ^18.18.0 || ^20.9.0 || >=21.1.0}

  '@typescript-eslint/tsconfig-utils@8.48.1':
    resolution: {integrity: sha512-k0Jhs4CpEffIBm6wPaCXBAD7jxBtrHjrSgtfCjUvPp9AZ78lXKdTR8fxyZO5y4vWNlOvYXRtngSZNSn+H53Jkw==}
    engines: {node: ^18.18.0 || ^20.9.0 || >=21.1.0}
    peerDependencies:
      typescript: '>=4.8.4 <6.0.0'

  '@typescript-eslint/type-utils@8.48.1':
    resolution: {integrity: sha512-1jEop81a3LrJQLTf/1VfPQdhIY4PlGDBc/i67EVWObrtvcziysbLN3oReexHOM6N3jyXgCrkBsZpqwH0hiDOQg==}
    engines: {node: ^18.18.0 || ^20.9.0 || >=21.1.0}
    peerDependencies:
      eslint: ^8.57.0 || ^9.0.0
      typescript: '>=4.8.4 <6.0.0'

  '@typescript-eslint/types@8.48.1':
    resolution: {integrity: sha512-+fZ3LZNeiELGmimrujsDCT4CRIbq5oXdHe7chLiW8qzqyPMnn1puNstCrMNVAqwcl2FdIxkuJ4tOs/RFDBVc/Q==}
    engines: {node: ^18.18.0 || ^20.9.0 || >=21.1.0}

  '@typescript-eslint/typescript-estree@8.48.1':
    resolution: {integrity: sha512-/9wQ4PqaefTK6POVTjJaYS0bynCgzh6ClJHGSBj06XEHjkfylzB+A3qvyaXnErEZSaxhIo4YdyBgq6j4RysxDg==}
    engines: {node: ^18.18.0 || ^20.9.0 || >=21.1.0}
    peerDependencies:
      typescript: '>=4.8.4 <6.0.0'

  '@typescript-eslint/utils@8.48.1':
    resolution: {integrity: sha512-fAnhLrDjiVfey5wwFRwrweyRlCmdz5ZxXz2G/4cLn0YDLjTapmN4gcCsTBR1N2rWnZSDeWpYtgLDsJt+FpmcwA==}
    engines: {node: ^18.18.0 || ^20.9.0 || >=21.1.0}
    peerDependencies:
      eslint: ^8.57.0 || ^9.0.0
      typescript: '>=4.8.4 <6.0.0'

  '@typescript-eslint/visitor-keys@8.48.1':
    resolution: {integrity: sha512-BmxxndzEWhE4TIEEMBs8lP3MBWN3jFPs/p6gPm/wkv02o41hI6cq9AuSmGAaTTHPtA1FTi2jBre4A9rm5ZmX+Q==}
    engines: {node: ^18.18.0 || ^20.9.0 || >=21.1.0}

  '@vitejs/plugin-react-swc@4.2.2':
    resolution: {integrity: sha512-x+rE6tsxq/gxrEJN3Nv3dIV60lFflPj94c90b+NNo6n1QV1QQUTLoL0MpaOVasUZ0zqVBn7ead1B5ecx1JAGfA==}
    engines: {node: ^20.19.0 || >=22.12.0}
    peerDependencies:
      vite: ^4 || ^5 || ^6 || ^7

  '@vitest/coverage-v8@4.0.14':
    resolution: {integrity: sha512-EYHLqN/BY6b47qHH7gtMxAg++saoGmsjWmAq9MlXxAz4M0NcHh9iOyKhBZyU4yxZqOd8Xnqp80/5saeitz4Cng==}
    peerDependencies:
      '@vitest/browser': 4.0.14
      vitest: 4.0.14
    peerDependenciesMeta:
      '@vitest/browser':
        optional: true

  '@vitest/expect@4.0.14':
    resolution: {integrity: sha512-RHk63V3zvRiYOWAV0rGEBRO820ce17hz7cI2kDmEdfQsBjT2luEKB5tCOc91u1oSQoUOZkSv3ZyzkdkSLD7lKw==}

  '@vitest/mocker@4.0.14':
    resolution: {integrity: sha512-RzS5NujlCzeRPF1MK7MXLiEFpkIXeMdQ+rN3Kk3tDI9j0mtbr7Nmuq67tpkOJQpgyClbOltCXMjLZicJHsH5Cg==}
    peerDependencies:
      msw: ^2.4.9
      vite: ^6.0.0 || ^7.0.0-0
    peerDependenciesMeta:
      msw:
        optional: true
      vite:
        optional: true

  '@vitest/pretty-format@4.0.14':
    resolution: {integrity: sha512-SOYPgujB6TITcJxgd3wmsLl+wZv+fy3av2PpiPpsWPZ6J1ySUYfScfpIt2Yv56ShJXR2MOA6q2KjKHN4EpdyRQ==}

  '@vitest/runner@4.0.14':
    resolution: {integrity: sha512-BsAIk3FAqxICqREbX8SetIteT8PiaUL/tgJjmhxJhCsigmzzH8xeadtp7LRnTpCVzvf0ib9BgAfKJHuhNllKLw==}

  '@vitest/snapshot@4.0.14':
    resolution: {integrity: sha512-aQVBfT1PMzDSA16Y3Fp45a0q8nKexx6N5Amw3MX55BeTeZpoC08fGqEZqVmPcqN0ueZsuUQ9rriPMhZ3Mu19Ag==}

  '@vitest/spy@4.0.14':
    resolution: {integrity: sha512-JmAZT1UtZooO0tpY3GRyiC/8W7dCs05UOq9rfsUUgEZEdq+DuHLmWhPsrTt0TiW7WYeL/hXpaE07AZ2RCk44hg==}

  '@vitest/utils@4.0.14':
    resolution: {integrity: sha512-hLqXZKAWNg8pI+SQXyXxWCTOpA3MvsqcbVeNgSi8x/CSN2wi26dSzn1wrOhmCmFjEvN9p8/kLFRHa6PI8jHazw==}

  acorn-jsx@5.3.2:
    resolution: {integrity: sha512-rq9s+JNhf0IChjtDXxllJ7g41oZk5SlXtp0LHwyA5cejwn7vKmKp4pPri6YEePv2PU65sAsegbXtIinmDFDXgQ==}
    peerDependencies:
      acorn: ^6.0.0 || ^7.0.0 || ^8.0.0

  acorn@8.15.0:
    resolution: {integrity: sha512-NZyJarBfL7nWwIq+FDL6Zp/yHEhePMNnnJ0y3qfieCrmNvYct8uvtiV41UvlSe6apAfk0fY1FbWx+NwfmpvtTg==}
    engines: {node: '>=0.4.0'}
    hasBin: true

  agent-base@7.1.4:
    resolution: {integrity: sha512-MnA+YT8fwfJPgBx3m60MNqakm30XOkyIoH1y6huTQvC0PwZG7ki8NacLBcrPbNoo8vEZy7Jpuk7+jMO+CUovTQ==}
    engines: {node: '>= 14'}

  ajv@6.12.6:
    resolution: {integrity: sha512-j3fVLgvTo527anyYyJOGTYJbG+vnnQYvE0m5mmkc1TK+nxAppkCLMIL0aZ4dblVCNoGShhm+kzE4ZUykBoMg4g==}

  ansi-regex@5.0.1:
    resolution: {integrity: sha512-quJQXlTSUGL2LH9SUXo8VwsY4soanhgo6LNSm84E1LBcE8s3O0wpdiRzyR9z/ZZJMlMWv37qOOb9pdJlMUEKFQ==}
    engines: {node: '>=8'}

  ansi-styles@4.3.0:
    resolution: {integrity: sha512-zbB9rCJAT1rbjiVDb2hqKFHNYLxgtk8NURxZ3IZwD3F6NtxbXZQCnnSi1Lkx+IDohdPlFp222wVALIheZJQSEg==}
    engines: {node: '>=8'}

  ansi-styles@5.2.0:
    resolution: {integrity: sha512-Cxwpt2SfTzTtXcfOlzGEee8O+c+MmUgGrNiBcXnuWxuFJHe6a5Hz7qwhwe5OgaSYI0IJvkLqWX1ASG+cJOkEiA==}
    engines: {node: '>=10'}

  ansi-styles@6.2.3:
    resolution: {integrity: sha512-4Dj6M28JB+oAH8kFkTLUo+a2jwOFkuqb3yucU0CANcRRUbxS0cP0nZYCGjcc3BNXwRIsUVmDGgzawme7zvJHvg==}
    engines: {node: '>=12'}

  argparse@2.0.1:
    resolution: {integrity: sha512-8+9WqebbFzpX9OR+Wa6O29asIogeRMzcGtAINdpMHHyAg10f05aSFVBbcEqGf/PXw1EjAZ+q2/bEBg3DvurK3Q==}

  aria-hidden@1.2.6:
    resolution: {integrity: sha512-ik3ZgC9dY/lYVVM++OISsaYDeg1tb0VtP5uL3ouh1koGOaUMDPpbFIei4JkFimWUFPn90sbMNMXQAIVOlnYKJA==}
    engines: {node: '>=10'}

  aria-query@5.3.0:
    resolution: {integrity: sha512-b0P0sZPKtyu8HkeRAfCq0IfURZK+SuwMjY1UXGBU27wpAiTwQAIlq56IbIO+ytk/JjS1fMR14ee5WBBfKi5J6A==}

  aria-query@5.3.2:
    resolution: {integrity: sha512-COROpnaoap1E2F000S62r6A60uHZnmlvomhfyT2DlTcrY1OrBKn2UhH7qn5wTC9zMvD0AY7csdPSNwKP+7WiQw==}
    engines: {node: '>= 0.4'}

  assertion-error@2.0.1:
    resolution: {integrity: sha512-Izi8RQcffqCeNVgFigKli1ssklIbpHnCYc6AknXGYoB6grJqyeby7jv12JUQgmTAnIDnbck1uxksT4dzN3PWBA==}
    engines: {node: '>=12'}

  ast-v8-to-istanbul@0.3.8:
    resolution: {integrity: sha512-szgSZqUxI5T8mLKvS7WTjF9is+MVbOeLADU73IseOcrqhxr/VAvy6wfoVE39KnKzA7JRhjF5eUagNlHwvZPlKQ==}

  asynckit@0.4.0:
    resolution: {integrity: sha512-Oei9OH4tRh0YqU3GxhX79dM/mwVgvbZJaSNaRk+bshkj0S5cfHcgYakreBjrHwatXKbz+IoIdYLxrKim2MjW0Q==}

  balanced-match@1.0.2:
    resolution: {integrity: sha512-3oSeUO0TMV67hN1AmbXsK4yaqU7tjiHlbxRDZOpH0KW9+CeX4bRAaX0Anxt0tx2MrpRpWwQaPwIlISEJhYU5Pw==}

  brace-expansion@1.1.12:
    resolution: {integrity: sha512-9T9UjW3r0UW5c1Q7GTwllptXwhvYmEzFhzMfZ9H7FQWt+uZePjZPjBP/W1ZEyZ1twGWom5/56TF4lPcqjnDHcg==}

  brace-expansion@2.0.2:
    resolution: {integrity: sha512-Jt0vHyM+jmUBqojB7E1NIYadt0vI0Qxjxd2TErW94wDz+E2LAm5vKMXXwg6ZZBTHPuUlDgQHKXvjGBdfcF1ZDQ==}

  cac@6.7.14:
    resolution: {integrity: sha512-b6Ilus+c3RrdDk+JhLKUAQfzzgLEPy6wcXqS7f/xe1EETvsDP6GORG7SFuOs6cID5YkqchW/LXZbX5bc8j7ZcQ==}
    engines: {node: '>=8'}

  call-bind-apply-helpers@1.0.2:
    resolution: {integrity: sha512-Sp1ablJ0ivDkSzjcaJdxEunN5/XvksFJ2sMBFfq6x0ryhQV/2b/KwFe21cMpmHtPOSij8K99/wSfoEuTObmuMQ==}
    engines: {node: '>= 0.4'}

  callsites@3.1.0:
    resolution: {integrity: sha512-P8BjAsXvZS+VIDUI11hHCQEv74YT67YUi5JJFNWIqL235sBmjX4+qx9Muvls5ivyNENctx46xQLQ3aTuE7ssaQ==}
    engines: {node: '>=6'}

  chai@5.3.3:
    resolution: {integrity: sha512-4zNhdJD/iOjSH0A05ea+Ke6MU5mmpQcbQsSOkgdaUMJ9zTlDTD/GYlwohmIE2u0gaxHYiVHEn1Fw9mZ/ktJWgw==}
    engines: {node: '>=18'}

  chalk@4.1.2:
    resolution: {integrity: sha512-oKnbhFyRIXpUuez8iBMmyEa4nbj4IOQyuhc/wy9kY7/WVPcwIO9VA668Pu8RkO7+0G76SLROeyw9CpQ061i4mA==}
    engines: {node: '>=10'}

  character-entities-legacy@3.0.0:
    resolution: {integrity: sha512-RpPp0asT/6ufRm//AJVwpViZbGM/MkjQFxJccQRHmISF/22NBtsHqAWmL+/pmkPWoIUJdWyeVleTl1wydHATVQ==}

  character-entities@2.0.2:
    resolution: {integrity: sha512-shx7oQ0Awen/BRIdkjkvz54PnEEI/EjwXDSIZp86/KKdbafHh1Df/RYGBhn4hbe2+uKC9FnT5UCEdyPz3ai9hQ==}

  character-reference-invalid@2.0.1:
    resolution: {integrity: sha512-iBZ4F4wRbyORVsu0jPV7gXkOsGYjGHPmAyv+HiHG8gi5PtC9KI2j1+v8/tlibRvjoWX027ypmG/n0HtO5t7unw==}

  check-error@2.1.1:
    resolution: {integrity: sha512-OAlb+T7V4Op9OwdkjmguYRqncdlx5JiofwOAUkmTF+jNdHwzTaTs4sRAGpzLF3oOz5xAyDGrPgeIDFQmDOTiJw==}
    engines: {node: '>= 16'}

  class-variance-authority@0.7.1:
    resolution: {integrity: sha512-Ka+9Trutv7G8M6WT6SeiRWz792K5qEqIGEGzXKhAE6xOWAY6pPH8U+9IY3oCMv6kqTmLsv7Xh/2w2RigkePMsg==}

  clsx@2.1.1:
    resolution: {integrity: sha512-eYm0QWBtUrBWZWG0d386OGAw16Z995PiOVo2B7bjWSbHedGl5e0ZWaq65kOGgUSNesEIDkB9ISbTg/JK9dhCZA==}
    engines: {node: '>=6'}

  cmdk@1.1.1:
    resolution: {integrity: sha512-Vsv7kFaXm+ptHDMZ7izaRsP70GgrW9NBNGswt9OZaVBLlE0SNpDq8eu/VGXyF9r7M0azK3Wy7OlYXsuyYLFzHg==}
    peerDependencies:
      react: ^18 || ^19 || ^19.0.0-rc
      react-dom: ^18 || ^19 || ^19.0.0-rc

  color-convert@2.0.1:
    resolution: {integrity: sha512-RRECPsj7iu/xb5oKYcsFHSppFNnsj/52OVTRKb4zP5onXwVF3zVmmToNcOfGC+CRDpfK/U584fMg38ZHCaElKQ==}
    engines: {node: '>=7.0.0'}

  color-name@1.1.4:
    resolution: {integrity: sha512-dOy+3AuW3a2wNbZHIuMZpTcgjGuLU/uBL/ubcZF9OXbDo8ff4O8yVp5Bf0efS8uEoYo5q4Fx7dY9OgQGXgAsQA==}

  combined-stream@1.0.8:
    resolution: {integrity: sha512-FQN4MRfuJeHf7cBbBMJFXhKSDq+2kAArBlmRBvcvFE5BB1HZKXtSFASDhdlz9zOYwxh8lDdnvmMOe/+5cdoEdg==}
    engines: {node: '>= 0.8'}

  comma-separated-tokens@2.0.3:
    resolution: {integrity: sha512-Fu4hJdvzeylCfQPp9SGWidpzrMs7tTrlu6Vb8XGaRGck8QSNZJJp538Wrb60Lax4fPwR64ViY468OIUTbRlGZg==}

  concat-map@0.0.1:
    resolution: {integrity: sha512-/Srv4dswyQNBfohGpz9o6Yb3Gz3SrUDqBH5rTuhGR7ahtlbYKnVxw2bCFMRljaA7EXHaXZ8wsHdodFvbkhKmqg==}

  convert-source-map@2.0.0:
    resolution: {integrity: sha512-Kvp459HrV2FEJ1CAsi1Ku+MY3kasH19TFykTz2xWmMeq6bk2NU3XXvfJ+Q61m0xktWwt+1HSYf3JZsTms3aRJg==}

  core-util-is@1.0.3:
    resolution: {integrity: sha512-ZQBvi1DcpJ4GDqanjucZ2Hj3wEO5pZDS89BWbkcrvdxksJorwUDDZamX9ldFkp9aw2lmBDLgkObEA4DWNJ9FYQ==}

  cross-spawn@7.0.6:
    resolution: {integrity: sha512-uV2QOWP2nWzsy2aMp8aRibhi9dlzF5Hgh5SHaB9OiTGEyDTiJJyx0uy51QXdyWbtAHNua4XJzUKca3OzKUd3vA==}
    engines: {node: '>= 8'}

  css.escape@1.5.1:
    resolution: {integrity: sha512-YUifsXXuknHlUsmlgyY0PKzgPOr7/FjCePfHNt0jxm83wHZi44VDMQ7/fGNkjY3/jV1MC+1CmZbaHzugyeRtpg==}

  cssstyle@4.6.0:
    resolution: {integrity: sha512-2z+rWdzbbSZv6/rhtvzvqeZQHrBaqgogqt85sqFNbabZOuFbCVFb8kPeEtZjiKkbrm395irpNKiYeFeLiQnFPg==}
    engines: {node: '>=18'}

  csstype@3.2.3:
    resolution: {integrity: sha512-z1HGKcYy2xA8AGQfwrn0PAy+PB7X/GSj3UVJW9qKyn43xWa+gl5nXmU4qqLMRzWVLFC8KusUX8T/0kCiOYpAIQ==}

  d3-array@3.2.4:
    resolution: {integrity: sha512-tdQAmyA18i4J7wprpYq8ClcxZy3SC31QMeByyCFyRt7BVHdREQZ5lpzoe5mFEYZUWe+oq8HBvk9JjpibyEV4Jg==}
    engines: {node: '>=12'}

  d3-color@3.1.0:
    resolution: {integrity: sha512-zg/chbXyeBtMQ1LbD/WSoW2DpC3I0mpmPdW+ynRTj/x2DAWYrIY7qeZIHidozwV24m4iavr15lNwIwLxRmOxhA==}
    engines: {node: '>=12'}

  d3-ease@3.0.1:
    resolution: {integrity: sha512-wR/XK3D3XcLIZwpbvQwQ5fK+8Ykds1ip7A2Txe0yxncXSdq1L9skcG7blcedkOX+ZcgxGAmLX1FrRGbADwzi0w==}
    engines: {node: '>=12'}

  d3-format@3.1.0:
    resolution: {integrity: sha512-YyUI6AEuY/Wpt8KWLgZHsIU86atmikuoOmCfommt0LYHiQSPjvX2AcFc38PX0CBpr2RCyZhjex+NS/LPOv6YqA==}
    engines: {node: '>=12'}

  d3-interpolate@3.0.1:
    resolution: {integrity: sha512-3bYs1rOD33uo8aqJfKP3JWPAibgw8Zm2+L9vBKEHJ2Rg+viTR7o5Mmv5mZcieN+FRYaAOWX5SJATX6k1PWz72g==}
    engines: {node: '>=12'}

  d3-path@3.1.0:
    resolution: {integrity: sha512-p3KP5HCf/bvjBSSKuXid6Zqijx7wIfNW+J/maPs+iwR35at5JCbLUT0LzF1cnjbCHWhqzQTIN2Jpe8pRebIEFQ==}
    engines: {node: '>=12'}

  d3-scale@4.0.2:
    resolution: {integrity: sha512-GZW464g1SH7ag3Y7hXjf8RoUuAFIqklOAq3MRl4OaWabTFJY9PN/E1YklhXLh+OQ3fM9yS2nOkCoS+WLZ6kvxQ==}
    engines: {node: '>=12'}

  d3-shape@3.2.0:
    resolution: {integrity: sha512-SaLBuwGm3MOViRq2ABk3eLoxwZELpH6zhl3FbAoJ7Vm1gofKx6El1Ib5z23NUEhF9AsGl7y+dzLe5Cw2AArGTA==}
    engines: {node: '>=12'}

  d3-time-format@4.1.0:
    resolution: {integrity: sha512-dJxPBlzC7NugB2PDLwo9Q8JiTR3M3e4/XANkreKSUxF8vvXKqm1Yfq4Q5dl8budlunRVlUUaDUgFt7eA8D6NLg==}
    engines: {node: '>=12'}

  d3-time@3.1.0:
    resolution: {integrity: sha512-VqKjzBLejbSMT4IgbmVgDjpkYrNWUYJnbCGo874u7MMKIWsILRX+OpX/gTk8MqjpT1A/c6HY2dCA77ZN0lkQ2Q==}
    engines: {node: '>=12'}

  d3-timer@3.0.1:
    resolution: {integrity: sha512-ndfJ/JxxMd3nw31uyKoY2naivF+r29V+Lc0svZxe1JvvIRmi8hUsrMvdOwgS1o6uBHmiz91geQ0ylPP0aj1VUA==}
    engines: {node: '>=12'}

  data-urls@5.0.0:
    resolution: {integrity: sha512-ZYP5VBHshaDAiVZxjbRVcFJpc+4xGgT0bK3vzy1HLN8jTO975HEbuYzZJcHoQEY5K1a0z8YayJkyVETa08eNTg==}
    engines: {node: '>=18'}

  date-fns-jalali@4.1.0-0:
    resolution: {integrity: sha512-hTIP/z+t+qKwBDcmmsnmjWTduxCg+5KfdqWQvb2X/8C9+knYY6epN/pfxdDuyVlSVeFz0sM5eEfwIUQ70U4ckg==}

  date-fns@3.6.0:
    resolution: {integrity: sha512-fRHTG8g/Gif+kSh50gaGEdToemgfj74aRX3swtiouboip5JDLAyDE9F11nHMIcvOaXeOC6D7SpNhi7uFyB7Uww==}

  date-fns@4.1.0:
    resolution: {integrity: sha512-Ukq0owbQXxa/U3EGtsdVBkR1w7KOQ5gIBqdH2hkvknzZPYvBxb/aa6E8L7tmjFtkwZBu3UXBbjIgPo/Ez4xaNg==}

  debug@4.4.3:
    resolution: {integrity: sha512-RGwwWnwQvkVfavKVt22FGLw+xYSdzARwm0ru6DhTVA3umU5hZc28V3kO4stgYryrTlLpuvgI9GiijltAjNbcqA==}
    engines: {node: '>=6.0'}
    peerDependencies:
      supports-color: '*'
    peerDependenciesMeta:
      supports-color:
        optional: true

  decimal.js-light@2.5.1:
    resolution: {integrity: sha512-qIMFpTMZmny+MMIitAB6D7iVPEorVw6YQRWkvarTkT4tBeSLLiHzcwj6q0MmYSFCiVpiqPJTJEYIrpcPzVEIvg==}

  decimal.js@10.6.0:
    resolution: {integrity: sha512-YpgQiITW3JXGntzdUmyUR1V812Hn8T1YVXhCu+wO3OpS4eU9l4YdD3qjyiKdV6mvV29zapkMeD390UVEf2lkUg==}

  decode-named-character-reference@1.2.0:
    resolution: {integrity: sha512-c6fcElNV6ShtZXmsgNgFFV5tVX2PaV4g+MOAkb8eXHvn6sryJBrZa9r0zV6+dtTyoCKxtDy5tyQ5ZwQuidtd+Q==}

  deep-eql@5.0.2:
    resolution: {integrity: sha512-h5k/5U50IJJFpzfL6nO9jaaumfjO/f2NjK/oYB2Djzm4p9L+3T9qWpZqZ2hAbLPuuYq9wrU08WQyBTL5GbPk5Q==}
    engines: {node: '>=6'}

  deep-is@0.1.4:
    resolution: {integrity: sha512-oIPzksmTg4/MriiaYGO+okXDT7ztn/w3Eptv/+gSIdMdKsJo0u4CfYNFJPy+4SKMuCqGw2wxnA+URMg3t8a/bQ==}

  delayed-stream@1.0.0:
    resolution: {integrity: sha512-ZySD7Nf91aLB0RxL4KGrKHBXl7Eds1DAmEdcoVawXnLD7SDhpNgtuII2aAkg7a7QS41jxPSZ17p4VdGnMHk3MQ==}
    engines: {node: '>=0.4.0'}

  dequal@2.0.3:
    resolution: {integrity: sha512-0je+qPKHEMohvfRTCEo3CrPG6cAzAYgmzKyxRiYSSDkS6eGJdyVJm7WaYA5ECaAD9wLB2T4EEeymA5aFVcYXCA==}
    engines: {node: '>=6'}

  detect-node-es@1.1.0:
    resolution: {integrity: sha512-ypdmJU/TbBby2Dxibuv7ZLW3Bs1QEmM7nHjEANfohJLvE0XVujisn1qPJcZxg+qDucsr+bP6fLD1rPS3AhJ7EQ==}

  dom-accessibility-api@0.5.16:
    resolution: {integrity: sha512-X7BJ2yElsnOJ30pZF4uIIDfBEVgF4XEBxL9Bxhy6dnrm5hkzqmsWHGTiHqRiITNhMyFLyAiWndIJP7Z1NTteDg==}

  dom-accessibility-api@0.6.3:
    resolution: {integrity: sha512-7ZgogeTnjuHbo+ct10G9Ffp0mif17idi0IyWNVA/wcwcm7NPOD/WEHVP3n7n3MhXqxoIYm8d6MuZohYWIZ4T3w==}

  dunder-proto@1.0.1:
    resolution: {integrity: sha512-KIN/nDJBQRcXw0MLVhZE9iQHmG68qAVIBg9CqmUYjmQIhgij9U5MFvrqkUL5FbtyyzZuOeOt0zdeRe4UY7ct+A==}
    engines: {node: '>= 0.4'}

  embla-carousel-react@8.6.0:
    resolution: {integrity: sha512-0/PjqU7geVmo6F734pmPqpyHqiM99olvyecY7zdweCw+6tKEXnrE90pBiBbMMU8s5tICemzpQ3hi5EpxzGW+JA==}
    peerDependencies:
      react: ^16.8.0 || ^17.0.1 || ^18.0.0 || ^19.0.0 || ^19.0.0-rc

  embla-carousel-reactive-utils@8.6.0:
    resolution: {integrity: sha512-fMVUDUEx0/uIEDM0Mz3dHznDhfX+znCCDCeIophYb1QGVM7YThSWX+wz11zlYwWFOr74b4QLGg0hrGPJeG2s4A==}
    peerDependencies:
      embla-carousel: 8.6.0

  embla-carousel@8.6.0:
    resolution: {integrity: sha512-SjWyZBHJPbqxHOzckOfo8lHisEaJWmwd23XppYFYVh10bU66/Pn5tkVkbkCMZVdbUE5eTCI2nD8OyIP4Z+uwkA==}

  entities@6.0.1:
    resolution: {integrity: sha512-aN97NXWF6AWBTahfVOIrB/NShkzi5H7F9r1s9mD3cDj4Ko5f2qhhVoYMibXF7GlLveb/D2ioWay8lxI97Ven3g==}
    engines: {node: '>=0.12'}

  es-define-property@1.0.1:
    resolution: {integrity: sha512-e3nRfgfUZ4rNGL232gUgX06QNyyez04KdjFrF+LTRoOXmrOgFKDg4BCdsjW8EnT69eqdYGmRpJwiPVYNrCaW3g==}
    engines: {node: '>= 0.4'}

  es-errors@1.3.0:
    resolution: {integrity: sha512-Zf5H2Kxt2xjTvbJvP2ZWLEICxA6j+hAmMzIlypy4xcBg1vKVnx89Wy0GbS+kf5cwCVFFzdCFh2XSCFNULS6csw==}
    engines: {node: '>= 0.4'}

  es-module-lexer@1.7.0:
    resolution: {integrity: sha512-jEQoCwk8hyb2AZziIOLhDqpm5+2ww5uIE6lkO/6jcOCusfk6LhMHpXXfBLXTZ7Ydyt0j4VoUQv6uGNYbdW+kBA==}

  es-object-atoms@1.1.1:
    resolution: {integrity: sha512-FGgH2h8zKNim9ljj7dankFPcICIK9Cp5bm+c2gQSYePhpaG5+esrLODihIorn+Pe6FGJzWhXQotPv73jTaldXA==}
    engines: {node: '>= 0.4'}

  es-set-tostringtag@2.1.0:
    resolution: {integrity: sha512-j6vWzfrGVfyXxge+O0x5sh6cvxAog0a/4Rdd2K36zCMV5eJ+/+tOAngRO8cODMNWbVRdVlmGZQL2YS3yR8bIUA==}
    engines: {node: '>= 0.4'}

  es-toolkit@1.42.0:
    resolution: {integrity: sha512-SLHIyY7VfDJBM8clz4+T2oquwTQxEzu263AyhVK4jREOAwJ+8eebaa4wM3nlvnAqhDrMm2EsA6hWHaQsMPQ1nA==}

  esbuild@0.21.5:
    resolution: {integrity: sha512-mg3OPMV4hXywwpoDxu3Qda5xCKQi+vCTZq8S9J/EpkhB2HzKXq4SNFZE3+NK93JYxc8VMSep+lOUSC/RVKaBqw==}
    engines: {node: '>=12'}
    hasBin: true

  esbuild@0.25.12:
    resolution: {integrity: sha512-bbPBYYrtZbkt6Os6FiTLCTFxvq4tt3JKall1vRwshA3fdVztsLAatFaZobhkBC8/BrPetoa0oksYoKXoG4ryJg==}
    engines: {node: '>=18'}
    hasBin: true

  escalade@3.2.0:
    resolution: {integrity: sha512-WUj2qlxaQtO4g6Pq5c29GTcWGDyd8itL8zTlipgECz3JesAiiOKotd8JU6otB3PACgG6xkJUyVhboMS+bje/jA==}
    engines: {node: '>=6'}

  escape-string-regexp@4.0.0:
    resolution: {integrity: sha512-TtpcNJ3XAzx3Gq8sWRzJaVajRs0uVxA2YAkdb1jm2YkPz4G6egUFAyA3n5vtEIZefPk5Wa4UXbKuS5fKkJWdgA==}
    engines: {node: '>=10'}

  eslint-plugin-react-hooks@7.0.1:
    resolution: {integrity: sha512-O0d0m04evaNzEPoSW+59Mezf8Qt0InfgGIBJnpC0h3NH/WjUAR7BIKUfysC6todmtiZ/A0oUVS8Gce0WhBrHsA==}
    engines: {node: '>=18'}
    peerDependencies:
      eslint: ^3.0.0 || ^4.0.0 || ^5.0.0 || ^6.0.0 || ^7.0.0 || ^8.0.0-0 || ^9.0.0

  eslint-plugin-react-refresh@0.4.24:
    resolution: {integrity: sha512-nLHIW7TEq3aLrEYWpVaJ1dRgFR+wLDPN8e8FpYAql/bMV2oBEfC37K0gLEGgv9fy66juNShSMV8OkTqzltcG/w==}
    peerDependencies:
      eslint: '>=8.40'

  eslint-scope@8.4.0:
    resolution: {integrity: sha512-sNXOfKCn74rt8RICKMvJS7XKV/Xk9kA7DyJr8mJik3S7Cwgy3qlkkmyS2uQB3jiJg6VNdZd/pDBJu0nvG2NlTg==}
    engines: {node: ^18.18.0 || ^20.9.0 || >=21.1.0}

  eslint-visitor-keys@3.4.3:
    resolution: {integrity: sha512-wpc+LXeiyiisxPlEkUzU6svyS1frIO3Mgxj1fdy7Pm8Ygzguax2N3Fa/D/ag1WqbOprdI+uY6wMUl8/a2G+iag==}
    engines: {node: ^12.22.0 || ^14.17.0 || >=16.0.0}

  eslint-visitor-keys@4.2.1:
    resolution: {integrity: sha512-Uhdk5sfqcee/9H/rCOJikYz67o0a2Tw2hGRPOG2Y1R2dg7brRe1uG0yaNQDHu+TO/uQPF/5eCapvYSmHUjt7JQ==}
    engines: {node: ^18.18.0 || ^20.9.0 || >=21.1.0}

  eslint@9.39.1:
    resolution: {integrity: sha512-BhHmn2yNOFA9H9JmmIVKJmd288g9hrVRDkdoIgRCRuSySRUHH7r/DI6aAXW9T1WwUuY3DFgrcaqB+deURBLR5g==}
    engines: {node: ^18.18.0 || ^20.9.0 || >=21.1.0}
    hasBin: true
    peerDependencies:
      jiti: '*'
    peerDependenciesMeta:
      jiti:
        optional: true

  espree@10.4.0:
    resolution: {integrity: sha512-j6PAQ2uUr79PZhBjP5C5fhl8e39FmRnOjsD5lGnWrFU8i2G776tBK7+nP8KuQUTTyAZUwfQqXAgrVH5MbH9CYQ==}
    engines: {node: ^18.18.0 || ^20.9.0 || >=21.1.0}

  esquery@1.6.0:
    resolution: {integrity: sha512-ca9pw9fomFcKPvFLXhBKUK90ZvGibiGOvRJNbjljY7s7uq/5YO4BOzcYtJqExdx99rF6aAcnRxHmcUHcz6sQsg==}
    engines: {node: '>=0.10'}

  esrecurse@4.3.0:
    resolution: {integrity: sha512-KmfKL3b6G+RXvP8N1vr3Tq1kL/oCFgn2NYXEtqP8/L3pKapUA4G8cFVaoF3SU323CD4XypR/ffioHmkti6/Tag==}
    engines: {node: '>=4.0'}

  estraverse@5.3.0:
    resolution: {integrity: sha512-MMdARuVEQziNTeJD8DgMqmhwR11BRQ/cBP+pLtYdSTnf3MIO8fFeiINEbX36ZdNlfU/7A9f3gUw49B3oQsvwBA==}
    engines: {node: '>=4.0'}

  estree-walker@3.0.3:
    resolution: {integrity: sha512-7RUKfXgSMMkzt6ZuXmqapOurLGPPfgj6l9uRZ7lRGolvk0y2yocc35LdcxKC5PQZdn2DMqioAQ2NoWcrTKmm6g==}

  esutils@2.0.3:
    resolution: {integrity: sha512-kVscqXk4OCp68SZ0dkgEKVi6/8ij300KBWTJq32P/dYeWTSwK41WyTxalN1eRmA5Z9UU/LX9D7FWSmV9SAYx6g==}
    engines: {node: '>=0.10.0'}

  eventemitter3@5.0.1:
    resolution: {integrity: sha512-GWkBvjiSZK87ELrYOSESUYeVIc9mvLLf/nXalMOS5dYrgZq9o5OVkbZAVM06CVxYsCwH9BDZFPlQTlPA1j4ahA==}

  expect-type@1.2.2:
    resolution: {integrity: sha512-JhFGDVJ7tmDJItKhYgJCGLOWjuK9vPxiXoUFLwLDc99NlmklilbiQJwoctZtt13+xMw91MCk/REan6MWHqDjyA==}
    engines: {node: '>=12.0.0'}

  fast-deep-equal@3.1.3:
    resolution: {integrity: sha512-f3qQ9oQy9j2AhBe/H9VC91wLmKBCCU/gDOnKNAYG5hswO7BLKj09Hc5HYNz9cGI++xlpDCIgDaitVs03ATR84Q==}

  fast-equals@5.3.3:
    resolution: {integrity: sha512-/boTcHZeIAQ2r/tL11voclBHDeP9WPxLt+tyAbVSyyXuUFyh0Tne7gJZTqGbxnvj79TjLdCXLOY7UIPhyG5MTw==}
    engines: {node: '>=6.0.0'}

  fast-json-stable-stringify@2.1.0:
    resolution: {integrity: sha512-lhd/wF+Lk98HZoTCtlVraHtfh5XYijIjalXck7saUtuanSDyLMxnHhSXEDJqHxD7msR8D0uCmqlkwjCV8xvwHw==}

  fast-levenshtein@2.0.6:
    resolution: {integrity: sha512-DCXu6Ifhqcks7TZKY3Hxp3y6qphY5SJZmrWMDrKcERSOXWQdMhU9Ig/PYrzyw/ul9jOIyh0N4M0tbC5hodg8dw==}

  fault@1.0.4:
    resolution: {integrity: sha512-CJ0HCB5tL5fYTEA7ToAq5+kTwd++Borf1/bifxd9iT70QcXr4MRrO3Llf8Ifs70q+SJcGHFtnIE/Nw6giCtECA==}

  fdir@6.5.0:
    resolution: {integrity: sha512-tIbYtZbucOs0BRGqPJkshJUYdL+SDH7dVM8gjy+ERp3WAUjLEFJE+02kanyHtwjWOnwrKYBiwAmM0p4kLJAnXg==}
    engines: {node: '>=12.0.0'}
    peerDependencies:
      picomatch: ^3 || ^4
    peerDependenciesMeta:
      picomatch:
        optional: true

  file-entry-cache@8.0.0:
    resolution: {integrity: sha512-XXTUwCvisa5oacNGRP9SfNtYBNAMi+RPwBFmblZEF7N7swHYQS6/Zfk7SRwx4D5j3CH211YNRco1DEMNVfZCnQ==}
    engines: {node: '>=16.0.0'}

  file-saver@2.0.5:
    resolution: {integrity: sha512-P9bmyZ3h/PRG+Nzga+rbdI4OEpNDzAVyy74uVO9ATgzLK6VtAsYybF/+TOCvrc0MO793d6+42lLyZTw7/ArVzA==}

  find-up@5.0.0:
    resolution: {integrity: sha512-78/PXT1wlLLDgTzDs7sjq9hzz0vXD+zn+7wypEe4fXQxCmdmqfGsEPQxmiCSQI3ajFV91bVSsvNtrJRiW6nGng==}
    engines: {node: '>=10'}

  flat-cache@4.0.1:
    resolution: {integrity: sha512-f7ccFPK3SXFHpx15UIGyRJ/FJQctuKZ0zVuN3frBo4HnK3cay9VEW0R6yPYFHC0AgqhukPzKjq22t5DmAyqGyw==}
    engines: {node: '>=16'}

  flatted@3.3.3:
    resolution: {integrity: sha512-GX+ysw4PBCz0PzosHDepZGANEuFCMLrnRTiEy9McGjmkCQYwRq4A/X786G/fjM/+OjsWSU1ZrY5qyARZmO/uwg==}

  form-data@4.0.5:
    resolution: {integrity: sha512-8RipRLol37bNs2bhoV67fiTEvdTrbMUYcFTiy3+wuuOnUog2QBHCZWXDRijWQfAkhBj2Uf5UnVaiWwA5vdd82w==}
    engines: {node: '>= 6'}

  format@0.2.2:
    resolution: {integrity: sha512-wzsgA6WOq+09wrU1tsJ09udeR/YZRaeArL9e1wPbFg3GG2yDnC2ldKpxs4xunpFF9DgqCqOIra3bc1HWrJ37Ww==}
    engines: {node: '>=0.4.x'}

  framer-motion@12.23.25:
    resolution: {integrity: sha512-gUHGl2e4VG66jOcH0JHhuJQr6ZNwrET9g31ZG0xdXzT0CznP7fHX4P8Bcvuc4MiUB90ysNnWX2ukHRIggkl6hQ==}
    peerDependencies:
      '@emotion/is-prop-valid': '*'
      react: ^18.0.0 || ^19.0.0
      react-dom: ^18.0.0 || ^19.0.0
    peerDependenciesMeta:
      '@emotion/is-prop-valid':
        optional: true
      react:
        optional: true
      react-dom:
        optional: true

  fsevents@2.3.2:
    resolution: {integrity: sha512-xiqMQR4xAeHTuB9uWm+fFRcIOgKBMiOBP+eXiyT7jsgVCq1bkVygt00oASowB7EdtpOHaaPgKt812P9ab+DDKA==}
    engines: {node: ^8.16.0 || ^10.6.0 || >=11.0.0}
    os: [darwin]

  fsevents@2.3.3:
    resolution: {integrity: sha512-5xoDfX+fL7faATnagmWPpbFtwh/R77WmMMqqHGS65C3vvB0YHrgF+B1YmZ3441tMj5n63k0212XNoJwzlhffQw==}
    engines: {node: ^8.16.0 || ^10.6.0 || >=11.0.0}
    os: [darwin]

  function-bind@1.1.2:
    resolution: {integrity: sha512-7XHNxH7qX9xG5mIwxkhumTox/MIRNcOgDrxWsMt2pAr23WHp6MrRlN7FBSFpCpr+oVO0F744iUgR82nJMfG2SA==}

  gensync@1.0.0-beta.2:
    resolution: {integrity: sha512-3hN7NaskYvMDLQY55gnW3NQ+mesEAepTqlg+VEbj7zzqEMBVNhzcGYYeqFo/TlYz6eQiFcp1HcsCZO+nGgS8zg==}
    engines: {node: '>=6.9.0'}

  get-intrinsic@1.3.0:
    resolution: {integrity: sha512-9fSjSaos/fRIVIp+xSJlE6lfwhES7LNtKaCBIamHsjr2na1BiABJPo0mOjjz8GJDURarmCPGqaiVg5mfjb98CQ==}
    engines: {node: '>= 0.4'}

  get-nonce@1.0.1:
    resolution: {integrity: sha512-FJhYRoDaiatfEkUK8HKlicmu/3SGFD51q3itKDGoSTysQJBnfOcxU5GxnhE1E6soB76MbT0MBtnKJuXyAx+96Q==}
    engines: {node: '>=6'}

  get-proto@1.0.1:
    resolution: {integrity: sha512-sTSfBjoXBp89JvIKIefqw7U2CCebsc74kiY6awiGogKtoSGbgjYE/G/+l9sF3MWFPNc9IcoOC4ODfKHfxFmp0g==}
    engines: {node: '>= 0.4'}

  glob-parent@6.0.2:
    resolution: {integrity: sha512-XxwI8EOhVQgWp6iDL+3b0r86f4d6AX6zSU55HfB4ydCEuXLXc5FcYeOu+nnGftS4TEju/11rt4KJPTMgbfmv4A==}
    engines: {node: '>=10.13.0'}

  globals@14.0.0:
    resolution: {integrity: sha512-oahGvuMGQlPw/ivIYBjVSrWAfWLBeku5tpPE2fOPLi+WHffIWbuh2tCjhyQhTBPMf5E9jDEH4FOmTYgYwbKwtQ==}
    engines: {node: '>=18'}

  globals@16.5.0:
    resolution: {integrity: sha512-c/c15i26VrJ4IRt5Z89DnIzCGDn9EcebibhAOjw5ibqEHsE1wLUgkPn9RDmNcUKyU87GeaL633nyJ+pplFR2ZQ==}
    engines: {node: '>=18'}

  gopd@1.2.0:
    resolution: {integrity: sha512-ZUKRh6/kUFoAiTAtTYPZJ3hw9wNxx+BIBOijnlG9PnrJsCcSjs1wyyD6vJpaYtgnzDrKYRSqf3OO6Rfa93xsRg==}
    engines: {node: '>= 0.4'}

  graphemer@1.4.0:
    resolution: {integrity: sha512-EtKwoO6kxCL9WO5xipiHTZlSzBm7WLT627TqC/uVRd0HKmq8NXyebnNYxDoBi7wt8eTWrUrKXCOVaFq9x1kgag==}

  has-flag@4.0.0:
    resolution: {integrity: sha512-EykJT/Q1KjTWctppgIAgfSO0tKVuZUjhgMr17kqTumMl6Afv3EISleU7qZUzoXDFTAHTDC4NOoG/ZxU3EvlMPQ==}
    engines: {node: '>=8'}

  has-symbols@1.1.0:
    resolution: {integrity: sha512-1cDNdwJ2Jaohmb3sg4OmKaMBwuC48sYni5HUw2DvsC8LjGTLK9h+eb1X6RyuOHe4hT0ULCW68iomhjUoKUqlPQ==}
    engines: {node: '>= 0.4'}

  has-tostringtag@1.0.2:
    resolution: {integrity: sha512-NqADB8VjPFLM2V0VvHUewwwsw0ZWBaIdgo+ieHtK3hasLz4qeCRjYcqfB6AQrBggRKppKF8L52/VqdVsO47Dlw==}
    engines: {node: '>= 0.4'}

  hasown@2.0.2:
    resolution: {integrity: sha512-0hJU9SCPvmMzIBdZFqNPXWa6dqh7WdH0cII9y+CyS8rG3nL48Bclra9HmKhVVUHyPWNH5Y7xDwAB7bfgSjkUMQ==}
    engines: {node: '>= 0.4'}

  hast-util-parse-selector@4.0.0:
    resolution: {integrity: sha512-wkQCkSYoOGCRKERFWcxMVMOcYE2K1AaNLU8DXS9arxnLOUEWbOXKXiJUNzEpqZ3JOKpnha3jkFrumEjVliDe7A==}

  hastscript@9.0.1:
    resolution: {integrity: sha512-g7df9rMFX/SPi34tyGCyUBREQoKkapwdY/T04Qn9TDWfHhAYt4/I0gMVirzK5wEzeUqIjEB+LXC/ypb7Aqno5w==}

  hermes-estree@0.25.1:
    resolution: {integrity: sha512-0wUoCcLp+5Ev5pDW2OriHC2MJCbwLwuRx+gAqMTOkGKJJiBCLjtrvy4PWUGn6MIVefecRpzoOZ/UV6iGdOr+Cw==}

  hermes-parser@0.25.1:
    resolution: {integrity: sha512-6pEjquH3rqaI6cYAXYPcz9MS4rY6R4ngRgrgfDshRptUZIc3lw0MCIJIGDj9++mfySOuPTHB4nrSW99BCvOPIA==}

  highlight.js@10.7.3:
    resolution: {integrity: sha512-tzcUFauisWKNHaRkN4Wjl/ZA07gENAjFl3J/c480dprkGTg5EQstgaNFqBfUqCq54kZRIEcreTsAgF/m2quD7A==}

  highlightjs-vue@1.0.0:
    resolution: {integrity: sha512-PDEfEF102G23vHmPhLyPboFCD+BkMGu+GuJe2d9/eH4FsCwvgBpnc9n0pGE+ffKdph38s6foEZiEjdgHdzp+IA==}

  html-encoding-sniffer@4.0.0:
    resolution: {integrity: sha512-Y22oTqIU4uuPgEemfz7NDJz6OeKf12Lsu+QC+s3BVpda64lTiMYCyGwg5ki4vFxkMwQdeZDl2adZoqUgdFuTgQ==}
    engines: {node: '>=18'}

  html-escaper@2.0.2:
    resolution: {integrity: sha512-H2iMtd0I4Mt5eYiapRdIDjp+XzelXQ0tFE4JS7YFwFevXXMmOp9myNrUvCg0D6ws8iqkRPBfKHgbwig1SmlLfg==}

  http-proxy-agent@7.0.2:
    resolution: {integrity: sha512-T1gkAiYYDWYx3V5Bmyu7HcfcvL7mUrTWiM6yOfa3PIphViJ/gFPbvidQ+veqSOHci/PxBcDabeUNCzpOODJZig==}
    engines: {node: '>= 14'}

  https-proxy-agent@7.0.6:
    resolution: {integrity: sha512-vK9P5/iUfdl95AI+JVyUuIcVtd4ofvtrOr3HNtM2yxC9bnMbEdp3x01OhQNnjb8IJYi38VlTE3mBXwcfvywuSw==}
    engines: {node: '>= 14'}

  iceberg-js@0.8.0:
    resolution: {integrity: sha512-kmgmea2nguZEvRqW79gDqNXyxA3OS5WIgMVffrHpqXV4F/J4UmNIw2vstixioLTNSkd5rFB8G0s3Lwzogm6OFw==}
    engines: {node: '>=20.0.0'}

  iconv-lite@0.6.3:
    resolution: {integrity: sha512-4fCk79wshMdzMp2rH06qWrJE4iolqLhCUH+OiuIgU++RB0+94NlDL81atO7GX55uUKueo0txHNtvEyI6D7WdMw==}
    engines: {node: '>=0.10.0'}

  ignore@5.3.2:
    resolution: {integrity: sha512-hsBTNUqQTDwkWtcdYI2i06Y/nUBEsNEDJKjWdigLvegy8kDuJAS8uRlpkkcQpyEXL0Z/pjDy5HBmMjRCJ2gq+g==}
    engines: {node: '>= 4'}

  ignore@7.0.5:
    resolution: {integrity: sha512-Hs59xBNfUIunMFgWAbGX5cq6893IbWg4KnrjbYwX3tx0ztorVgTDA6B2sxf8ejHJ4wz8BqGUMYlnzNBer5NvGg==}
    engines: {node: '>= 4'}

  immediate@3.0.6:
    resolution: {integrity: sha512-XXOFtyqDjNDAQxVfYxuF7g9Il/IbWmmlQg2MYKOH8ExIT1qg6xc4zyS3HaEEATgs1btfzxq15ciUiY7gjSXRGQ==}

  immer@10.2.0:
    resolution: {integrity: sha512-d/+XTN3zfODyjr89gM3mPq1WNX2B8pYsu7eORitdwyA2sBubnTl3laYlBk4sXY5FUa5qTZGBDPJICVbvqzjlbw==}

  immer@11.0.1:
    resolution: {integrity: sha512-naDCyggtcBWANtIrjQEajhhBEuL9b0Zg4zmlWK2CzS6xCWSE39/vvf4LqnMjUAWHBhot4m9MHCM/Z+mfWhUkiA==}

  import-fresh@3.3.1:
    resolution: {integrity: sha512-TR3KfrTZTYLPB6jUjfx6MF9WcWrHL9su5TObK4ZkYgBdWKPOFoSoQIdEuTuR82pmtxH2spWG9h6etwfr1pLBqQ==}
    engines: {node: '>=6'}

  imurmurhash@0.1.4:
    resolution: {integrity: sha512-JmXMZ6wuvDmLiHEml9ykzqO6lwFbof0GG4IkcGaENdCRDDmMVnny7s5HsIgHCbaq0w2MyPhDqkhTUgS2LU2PHA==}
    engines: {node: '>=0.8.19'}

  indent-string@4.0.0:
    resolution: {integrity: sha512-EdDDZu4A2OyIK7Lr/2zG+w5jmbuk1DVBnEwREQvBzspBJkCEbRa8GxU1lghYcaGJCnRWibjDXlq779X1/y5xwg==}
    engines: {node: '>=8'}

  inherits@2.0.4:
    resolution: {integrity: sha512-k/vGaX4/Yla3WzyMCvTQOXYeIHvqOKtnqBduzTHpzpQZzAskKMhZ2K+EnBiSM9zGSoIFeMpXKxa4dYeZIQqewQ==}

  input-otp@1.4.2:
    resolution: {integrity: sha512-l3jWwYNvrEa6NTCt7BECfCm48GvwuZzkoeG3gBL2w4CHeOXW3eKFmf9UNYkNfYc3mxMrthMnxjIE07MT0zLBQA==}
    peerDependencies:
      react: ^16.8 || ^17.0 || ^18.0 || ^19.0.0 || ^19.0.0-rc
      react-dom: ^16.8 || ^17.0 || ^18.0 || ^19.0.0 || ^19.0.0-rc

  internmap@2.0.3:
    resolution: {integrity: sha512-5Hh7Y1wQbvY5ooGgPbDaL5iYLAPzMTUrjMulskHLH6wnv/A+1q5rgEaiuqEjB+oxGXIVZs1FF+R/KPN3ZSQYYg==}
    engines: {node: '>=12'}

  is-alphabetical@2.0.1:
    resolution: {integrity: sha512-FWyyY60MeTNyeSRpkM2Iry0G9hpr7/9kD40mD/cGQEuilcZYS4okz8SN2Q6rLCJ8gbCt6fN+rC+6tMGS99LaxQ==}

  is-alphanumerical@2.0.1:
    resolution: {integrity: sha512-hmbYhX/9MUMF5uh7tOXyK/n0ZvWpad5caBA17GsC6vyuCqaWliRG5K1qS9inmUhEMaOBIW7/whAnSwveW/LtZw==}

  is-decimal@1.0.4:
    resolution: {integrity: sha512-RGdriMmQQvZ2aqaQq3awNA6dCGtKpiDFcOzrTWrDAT2MiWrKQVPmxLGHl7Y2nNu6led0kEyoX0enY0qXYsv9zw==}

  is-extglob@2.1.1:
    resolution: {integrity: sha512-SbKbANkN603Vi4jEZv49LeVJMn4yGwsbzZworEoyEiutsN3nJYdbO36zfhGJ6QEDpOZIFkDtnq5JRxmvl3jsoQ==}
    engines: {node: '>=0.10.0'}

  is-glob@4.0.3:
    resolution: {integrity: sha512-xelSayHH36ZgE7ZWhli7pW34hNbNl8Ojv5KVmkJD4hBdD3th8Tfk9vYasLM+mXWOZhFkgZfxhLSnrwRr4elSSg==}
    engines: {node: '>=0.10.0'}

  is-hexadecimal@2.0.1:
    resolution: {integrity: sha512-DgZQp241c8oO6cA1SbTEWiXeoxV42vlcJxgH+B3hi1AiqqKruZR3ZGF8In3fj4+/y/7rHvlOZLZtgJ/4ttYGZg==}

  is-potential-custom-element-name@1.0.1:
    resolution: {integrity: sha512-bCYeRA2rVibKZd+s2625gGnGF/t7DSqDs4dP7CrLA1m7jKWz6pps0LpYLJN8Q64HtmPKJ1hrN3nzPNKFEKOUiQ==}

  isarray@1.0.0:
    resolution: {integrity: sha512-VLghIWNM6ELQzo7zwmcg0NmTVyWKYjvIeM83yjp0wRDTmUnrM678fQbcKBo6n2CJEF0szoG//ytg+TKla89ALQ==}

  isexe@2.0.0:
    resolution: {integrity: sha512-RHxMLp9lnKHGHRng9QFhRCMbYAcVpn69smSGcq3f36xjgVVWThj4qqLbTLlq7Ssj8B+fIQ1EuCEGI2lKsyQeIw==}

  istanbul-lib-coverage@3.2.2:
    resolution: {integrity: sha512-O8dpsF+r0WV/8MNRKfnmrtCWhuKjxrq2w+jpzBL5UZKTi2LeVWnWOmWRxFlesJONmc+wLAGvKQZEOanko0LFTg==}
    engines: {node: '>=8'}

  istanbul-lib-report@3.0.1:
    resolution: {integrity: sha512-GCfE1mtsHGOELCU8e/Z7YWzpmybrx/+dSTfLrvY8qRmaY6zXTKWn6WQIjaAFw069icm6GVMNkgu0NzI4iPZUNw==}
    engines: {node: '>=10'}

  istanbul-lib-source-maps@5.0.6:
    resolution: {integrity: sha512-yg2d+Em4KizZC5niWhQaIomgf5WlL4vOOjZ5xGCmF8SnPE/mDWWXgvRExdcpCgh9lLRRa1/fSYp2ymmbJ1pI+A==}
    engines: {node: '>=10'}

  istanbul-reports@3.2.0:
    resolution: {integrity: sha512-HGYWWS/ehqTV3xN10i23tkPkpH46MLCIMFNCaaKNavAXTF1RkqxawEPtnjnGZ6XKSInBKkiOA5BKS+aZiY3AvA==}
    engines: {node: '>=8'}

  jiti@1.21.7:
    resolution: {integrity: sha512-/imKNG4EbWNrVjoNC/1H5/9GFy+tqjGBHCaSsN+P2RnPqjsLmv6UD3Ej+Kj8nBWaRAwyk7kK5ZUc+OEatnTR3A==}
    hasBin: true

  js-tokens@4.0.0:
    resolution: {integrity: sha512-RdJUflcE3cUzKiMqQgsCu06FPu9UdIJO0beYbPhHN4k6apgJtifcoCtT9bcxOpYBtpD2kCM6Sbzg4CausW/PKQ==}

  js-tokens@9.0.1:
    resolution: {integrity: sha512-mxa9E9ITFOt0ban3j6L5MpjwegGz6lBQmM1IJkWeBZGcMxto50+eWdjC/52xDbS2vy0k7vIMK0Fe2wfL9OQSpQ==}

  js-yaml@4.1.1:
    resolution: {integrity: sha512-qQKT4zQxXl8lLwBtHMWwaTcGfFOZviOJet3Oy/xmGk2gZH677CJM9EvtfdSkgWcATZhj/55JZ0rmy3myCT5lsA==}
    hasBin: true

  jsdom@24.1.3:
    resolution: {integrity: sha512-MyL55p3Ut3cXbeBEG7Hcv0mVM8pp8PBNWxRqchZnSfAiES1v1mRnMeFfaHWIPULpwsYfvO+ZmMZz5tGCnjzDUQ==}
    engines: {node: '>=18'}
    peerDependencies:
      canvas: ^2.11.2
    peerDependenciesMeta:
      canvas:
        optional: true

  jsesc@3.1.0:
    resolution: {integrity: sha512-/sM3dO2FOzXjKQhJuo0Q173wf2KOo8t4I8vHy6lF9poUp7bKT0/NHE8fPX23PwfhnykfqnC2xRxOnVw5XuGIaA==}
    engines: {node: '>=6'}
    hasBin: true

  json-buffer@3.0.1:
    resolution: {integrity: sha512-4bV5BfR2mqfQTJm+V5tPPdf+ZpuhiIvTuAB5g8kcrXOZpTT/QwwVRWBywX1ozr6lEuPdbHxwaJlm9G6mI2sfSQ==}

  json-schema-traverse@0.4.1:
    resolution: {integrity: sha512-xbbCH5dCYU5T8LcEhhuh7HJ88HXuW3qsI3Y0zOZFKfZEHcpWiHU/Jxzk629Brsab/mMiHQti9wMP+845RPe3Vg==}

  json-stable-stringify-without-jsonify@1.0.1:
    resolution: {integrity: sha512-Bdboy+l7tA3OGW6FjyFHWkP5LuByj1Tk33Ljyq0axyzdk9//JSi2u3fP1QSmd1KNwq6VOKYGlAu87CisVir6Pw==}

  json5@2.2.3:
    resolution: {integrity: sha512-XmOWe7eyHYH14cLdVPoyg+GOH3rYX++KpzrylJwSW98t3Nk+U8XOl8FWKOgwtzdb8lXGf6zYwDUzeHMWfxasyg==}
    engines: {node: '>=6'}
    hasBin: true

  jszip@3.10.1:
    resolution: {integrity: sha512-xXDvecyTpGLrqFrvkrUSoxxfJI5AH7U8zxxtVclpsUtMCq4JQ290LY8AW5c7Ggnr/Y/oK+bQMbqK2qmtk3pN4g==}

  keyv@4.5.4:
    resolution: {integrity: sha512-oxVHkHR/EJf2CNXnWxRLW6mg7JyCCUcG0DtEGmL2ctUo1PNTin1PUil+r/+4r5MpVgC/fn1kjsx7mjSujKqIpw==}

  levn@0.4.1:
    resolution: {integrity: sha512-+bT2uH4E5LGE7h/n3evcS/sQlJXCpIp6ym8OWJ5eV6+67Dsql/LaaT7qJBAt2rzfoa/5QBGBhxDix1dMt2kQKQ==}
    engines: {node: '>= 0.8.0'}

  lie@3.3.0:
    resolution: {integrity: sha512-UaiMJzeWRlEujzAuw5LokY1L5ecNQYZKfmyZ9L7wDHb/p5etKaxXhohBcrw0EYby+G/NA52vRSN4N39dxHAIwQ==}

  locate-path@6.0.0:
    resolution: {integrity: sha512-iPZK6eYjbxRu3uB4/WZ3EsEIMJFMqAoopl3R+zuq0UjcAm/MO6KCweDgPfP3elTztoKP3KtnVHxTn2NHBSDVUw==}
    engines: {node: '>=10'}

  lodash.merge@4.6.2:
    resolution: {integrity: sha512-0KpjqXRVvrYyCsX1swR/XTK0va6VQkQM6MNo7PqW77ByjAhoARA8EfrP1N4+KlKj8YS0ZUCtRT/YUuhyYDujIQ==}

  loose-envify@1.4.0:
    resolution: {integrity: sha512-lyuxPGr/Wfhrlem2CL/UcnUc1zcqKAImBDzukY7Y5F/yQiNdko6+fRLevlw1HgMySw7f611UIY408EtxRSoK3Q==}
    hasBin: true

  lowlight@1.20.0:
    resolution: {integrity: sha512-8Ktj+prEb1RoCPkEOrPMYUN/nCggB7qAWe3a7OpMjWQkh3l2RD5wKRQ+o8Q8YuI9RG/xs95waaI/E6ym/7NsTw==}

  lru-cache@10.4.3:
    resolution: {integrity: sha512-JNAzZcXrCt42VGLuYz0zfAzDfAvJWW6AfYlDBQyDV5DClI2m5sAmK+OIO7s59XfsRsWHp02jAJrRadPRGTt6SQ==}

  lucide-react@0.555.0:
    resolution: {integrity: sha512-D8FvHUGbxWBRQM90NZeIyhAvkFfsh3u9ekrMvJ30Z6gnpBHS6HC6ldLg7tL45hwiIz/u66eKDtdA23gwwGsAHA==}
    peerDependencies:
      react: ^16.5.1 || ^17.0.0 || ^18.0.0 || ^19.0.0

  lz-string@1.5.0:
    resolution: {integrity: sha512-h5bgJWpxJNswbU7qCrV0tIKQCaS3blPDrqKWx+QxzuzL1zGUzij9XCWLrSLsJPu5t+eWA/ycetzYAO5IOMcWAQ==}
    hasBin: true

  magic-string@0.30.21:
    resolution: {integrity: sha512-vd2F4YUyEXKGcLHoq+TEyCjxueSeHnFxyyjNp80yg0XV4vUhnDer/lvvlqM/arB5bXQN5K2/3oinyCRyx8T2CQ==}

  magicast@0.5.1:
    resolution: {integrity: sha512-xrHS24IxaLrvuo613F719wvOIv9xPHFWQHuvGUBmPnCA/3MQxKI3b+r7n1jAoDHmsbC5bRhTZYR77invLAxVnw==}

  make-dir@4.0.0:
    resolution: {integrity: sha512-hXdUTZYIVOt1Ex//jAQi+wTZZpUpwBj/0QsOzqegb3rGMMeJiSEu5xLHnYfBrRV4RH2+OCSOO95Is/7x1WJ4bw==}
    engines: {node: '>=10'}

  math-intrinsics@1.1.0:
    resolution: {integrity: sha512-/IXtbwEk5HTPyEwyKX6hGkYXxM9nbj64B+ilVJnC/R6B0pH5G4V3b0pVbL7DBj4tkhBAppbQUlf6F6Xl9LHu1g==}
    engines: {node: '>= 0.4'}

  mime-db@1.52.0:
    resolution: {integrity: sha512-sPU4uV7dYlvtWJxwwxHD0PuihVNiE7TyAbQ5SWxDCB9mUYvOgroQOwYQQOKPJ8CIbE+1ETVlOoK1UC2nU3gYvg==}
    engines: {node: '>= 0.6'}

  mime-types@2.1.35:
    resolution: {integrity: sha512-ZDY+bPm5zTTF+YpCrAU9nK0UgICYPT0QtT1NZWFv4s++TNkcgVaT0g6+4R2uI4MjQjzysHB1zxuWL50hzaeXiw==}
    engines: {node: '>= 0.6'}

  min-indent@1.0.1:
    resolution: {integrity: sha512-I9jwMn07Sy/IwOj3zVkVik2JTvgpaykDZEigL6Rx6N9LbMywwUSMtxET+7lVoDLLd3O3IXwJwvuuns8UB/HeAg==}
    engines: {node: '>=4'}

  minimatch@3.1.2:
    resolution: {integrity: sha512-J7p63hRiAjw1NDEww1W7i37+ByIrOWO5XQQAzZ3VOcL0PNybwpfmV/N05zFAzwQ9USyEcX6t3UO+K5aqBQOIHw==}

  minimatch@9.0.5:
    resolution: {integrity: sha512-G6T0ZX48xgozx7587koeX9Ys2NYy6Gmv//P89sEte9V9whIapMNF4idKxnW2QtCcLiTWlb/wfCabAtAFWhhBow==}
    engines: {node: '>=16 || 14 >=14.17'}

<<<<<<< HEAD
  minipass@7.1.2:
    resolution: {integrity: sha512-qOOzS1cBTWYF4BH8fVePDBOO9iptMnGUEZwNc/cMWnTV2nVLZ7VoNWEPHkYczZA0pdoA7dl6e7FL659nX9S2aw==}
    engines: {node: '>=16 || 14 >=14.17'}

  motion-dom@12.23.23:
    resolution: {integrity: sha512-n5yolOs0TQQBRUFImrRfs/+6X4p3Q4n1dUEqt/H58Vx7OW6RF+foWEgmTVDhIWJIMXOuNNL0apKH2S16en9eiA==}

  motion-utils@12.23.6:
    resolution: {integrity: sha512-eAWoPgr4eFEOFfg2WjIsMoqJTW6Z8MTUCgn/GZ3VRpClWBdnbjryiA3ZSNLyxCTmCQx4RmYX6jX1iWHbenUPNQ==}

  motion@12.23.25:
    resolution: {integrity: sha512-Fk5Y1kcgxYiTYOUjmwfXQAP7tP+iGqw/on1UID9WEL/6KpzxPr9jY2169OsjgZvXJdpraKXy0orkjaCVIl5fgQ==}
    peerDependencies:
      '@emotion/is-prop-valid': '*'
      react: ^18.0.0 || ^19.0.0
      react-dom: ^18.0.0 || ^19.0.0
    peerDependenciesMeta:
      '@emotion/is-prop-valid':
        optional: true
      react:
        optional: true
      react-dom:
        optional: true
=======
  motion@10.18.0:
    resolution: {integrity: sha512-MVAZZmwM/cp77BrNe1TxTMldxRPjwBNHheU5aPToqT4rJdZxLiADk58H+a0al5jKLxkB0OdgNq6DiVn11cjvIQ==}
>>>>>>> b9619abf

  ms@2.1.3:
    resolution: {integrity: sha512-6FlzubTLZG3J2a/NVCAleEhjzq5oxgHyaCU9yYXvcLsvoVaHJq/s5xXI6/XXP6tz7R9xAOtHnSO/tXtF3WRTlA==}

  nanoid@3.3.11:
    resolution: {integrity: sha512-N8SpfPUnUp1bK+PMYW8qSWdl9U+wwNWI4QKxOYDy9JAro3WMX7p2OeVRF9v+347pnakNevPmiHhNmZ2HbFA76w==}
    engines: {node: ^10 || ^12 || ^13.7 || ^14 || >=15.0.1}
    hasBin: true

  natural-compare@1.4.0:
    resolution: {integrity: sha512-OWND8ei3VtNC9h7V60qff3SVobHr996CTwgxubgyQYEpg290h9J0buyECNNJexkFm5sOajh5G116RYA1c8ZMSw==}

  next-themes@0.4.6:
    resolution: {integrity: sha512-pZvgD5L0IEvX5/9GWyHMf3m8BKiVQwsCMHfoFosXtXBMnaS0ZnIJ9ST4b4NqLVKDEm8QBxoNNGNaBv2JNF6XNA==}
    peerDependencies:
      react: ^16.8 || ^17 || ^18 || ^19 || ^19.0.0-rc
      react-dom: ^16.8 || ^17 || ^18 || ^19 || ^19.0.0-rc

  nwsapi@2.2.22:
    resolution: {integrity: sha512-ujSMe1OWVn55euT1ihwCI1ZcAaAU3nxUiDwfDQldc51ZXaB9m2AyOn6/jh1BLe2t/G8xd6uKG1UBF2aZJeg2SQ==}

  object-assign@4.1.1:
    resolution: {integrity: sha512-rJgTQnkUnH1sFw8yT6VSU3zD3sWmu6sZhIseY8VX+GRu3P6F7Fu+JNDoXfklElbLJSnc3FUQHVe4cU5hj+BcUg==}
    engines: {node: '>=0.10.0'}

  optionator@0.9.4:
    resolution: {integrity: sha512-6IpQ7mKUxRcZNLIObR0hz7lxsapSSIYNZJwXPGeF0mTVqGKFIXj1DQcMoT22S3ROcLyY/rz0PWaWZ9ayWmad9g==}
    engines: {node: '>= 0.8.0'}

  p-limit@3.1.0:
    resolution: {integrity: sha512-TYOanM3wGwNGsZN2cVTYPArw454xnXj5qmWF1bEoAc4+cU/ol7GVh7odevjp1FNHduHc3KZMcFduxU5Xc6uJRQ==}
    engines: {node: '>=10'}

  p-locate@5.0.0:
    resolution: {integrity: sha512-LaNjtRWUBY++zB5nE/NwcaoMylSPk+S+ZHNB1TzdbMJMny6dynpAGt7X/tl/QYq3TIeE6nxHppbo2LGymrG5Pw==}
    engines: {node: '>=10'}

  pako@1.0.11:
    resolution: {integrity: sha512-4hLB8Py4zZce5s4yd9XzopqwVv/yGNhV1Bl8NTmCq1763HeK2+EwVTv+leGeL13Dnh2wfbqowVPXCIO0z4taYw==}

  parent-module@1.0.1:
    resolution: {integrity: sha512-GQ2EWRpQV8/o+Aw8YqtfZZPfNRWZYkbidE9k5rpl/hC3vtHHBfGm2Ifi6qWV+coDGkrUKZAxE3Lot5kcsRlh+g==}
    engines: {node: '>=6'}

  parse-entities@4.0.2:
    resolution: {integrity: sha512-GG2AQYWoLgL877gQIKeRPGO1xF9+eG1ujIb5soS5gPvLQ1y2o8FL90w2QWNdf9I361Mpp7726c+lj3U0qK1uGw==}

  parse5@7.3.0:
    resolution: {integrity: sha512-IInvU7fabl34qmi9gY8XOVxhYyMyuH2xUNpb2q8/Y+7552KlejkRvqvD19nMoUW/uQGGbqNpA6Tufu5FL5BZgw==}

  path-exists@4.0.0:
    resolution: {integrity: sha512-ak9Qy5Q7jYb2Wwcey5Fpvg2KoAc/ZIhLSLOSBmRmygPsGwkVVt0fZa0qrtMz+m6tJTAHfZQ8FnmB4MG4LWy7/w==}
    engines: {node: '>=8'}

  path-key@3.1.1:
    resolution: {integrity: sha512-ojmeN0qd+y0jszEtoY48r0Peq5dwMEkIlCOu6Q5f41lfkswXuKtYrhgoTpLnyIcHm24Uhqx+5Tqm2InSwLhE6Q==}
    engines: {node: '>=8'}

  path-scurry@1.11.1:
    resolution: {integrity: sha512-Xa4Nw17FS9ApQFJ9umLiJS4orGjm7ZzwUrwamcGQuHSzDyth9boKDaycYdDcZDuqYATXw4HFXgaqWTctW/v1HA==}
    engines: {node: '>=16 || 14 >=14.18'}

  pathe@1.1.2:
    resolution: {integrity: sha512-whLdWMYL2TwI08hn8/ZqAbrVemu0LNaNNJZX73O6qaIdCTfXutsLhMkjdENX0qhsQ9uIimo4/aQOmXkoon2nDQ==}

  pathval@2.0.1:
    resolution: {integrity: sha512-//nshmD55c46FuFw26xV/xFAaB5HF9Xdap7HJBBnrKdAd6/GxDBaNA1870O79+9ueg61cZLSVc+OaFlfmObYVQ==}
    engines: {node: '>= 14.16'}

  picocolors@1.1.1:
    resolution: {integrity: sha512-xceH2snhtb5M9liqDsmEw56le376mTZkEX/jEb/RxNFyegNul7eNslCXP9FDj/Lcu0X8KEyMceP2ntpaHrDEVA==}

  picomatch@4.0.3:
    resolution: {integrity: sha512-5gTmgEY/sqK6gFXLIsQNH19lWb4ebPDLA4SdLP7dsWkIXHWlG66oPuVvXSGFPppYZz8ZDZq0dYYrbHfBCVUb1Q==}
    engines: {node: '>=12'}

  playwright-core@1.57.0:
    resolution: {integrity: sha512-agTcKlMw/mjBWOnD6kFZttAAGHgi/Nw0CZ2o6JqWSbMlI219lAFLZZCyqByTsvVAJq5XA5H8cA6PrvBRpBWEuQ==}
    engines: {node: '>=18'}
    hasBin: true

  playwright@1.57.0:
    resolution: {integrity: sha512-ilYQj1s8sr2ppEJ2YVadYBN0Mb3mdo9J0wQ+UuDhzYqURwSoW4n1Xs5vs7ORwgDGmyEh33tRMeS8KhdkMoLXQw==}
    engines: {node: '>=18'}
    hasBin: true

  postcss@8.5.6:
    resolution: {integrity: sha512-3Ybi1tAuwAP9s0r1UQ2J4n5Y0G05bJkpUIO0/bI9MhwmD70S5aTWbXGBwxHrelT+XM1k6dM0pk+SwNkpTRN7Pg==}
    engines: {node: ^10 || ^12 || >=14}

  prelude-ls@1.2.1:
    resolution: {integrity: sha512-vkcDPrRZo1QZLbn5RLGPpg/WmIQ65qoWWhcGKf/b5eplkkarX0m9z8ppCat4mlOqUsWpyNuYgO3VRyrYHSzX5g==}
    engines: {node: '>= 0.8.0'}

  prettier@3.7.4:
    resolution: {integrity: sha512-v6UNi1+3hSlVvv8fSaoUbggEM5VErKmmpGA7Pl3HF8V6uKY7rvClBOJlH6yNwQtfTueNkGVpOv/mtWL9L4bgRA==}
    engines: {node: '>=14'}
    hasBin: true

  pretty-format@27.5.1:
    resolution: {integrity: sha512-Qb1gy5OrP5+zDf2Bvnzdl3jsTf1qXVMazbvCoKhtKqVs4/YK4ozX4gKQJJVyNe+cajNPn0KoC0MC3FUmaHWEmQ==}
    engines: {node: ^10.13.0 || ^12.13.0 || ^14.15.0 || >=15.0.0}

  prismjs@1.30.0:
    resolution: {integrity: sha512-DEvV2ZF2r2/63V+tK8hQvrR2ZGn10srHbXviTlcv7Kpzw8jWiNTqbVgjO3IY8RxrrOUF8VPMQQFysYYYv0YZxw==}
    engines: {node: '>=6'}

  process-nextick-args@2.0.1:
    resolution: {integrity: sha512-3ouUOpQhtgrbOa17J7+uxOTpITYWaGP7/AhoR3+A+/1e9skrzelGi/dXzEYyvbxubEF6Wn2ypscTKiKJFFn1ag==}

  property-information@5.6.0:
    resolution: {integrity: sha512-YUHSPk+A30YPv+0Qf8i9Mbfe/C0hdPXk1s1jPVToV8pk8BQtpw10ct89Eo7OWkutrwqvT0eicAxlOg3dOAu8JA==}

  psl@1.15.0:
    resolution: {integrity: sha512-JZd3gMVBAVQkSs6HdNZo9Sdo0LNcQeMNP3CozBJb3JYC/QUYZTnKxP+f8oWRX4rHP5EurWxqAHTSwUCjlNKa1w==}

  punycode@2.3.1:
    resolution: {integrity: sha512-vYt7UD1U9Wg6138shLtLOvdAu+8DsC/ilFtEVHcH+wydcSpNE20AfSOduf6MkRFahL5FY7X1oU7nKVZFtfq8Fg==}
    engines: {node: '>=6'}

  querystringify@2.2.0:
    resolution: {integrity: sha512-FIqgj2EUvTa7R50u0rGsyTftzjYmv/a3hO345bZNrqabNqjtgiDMgmo4mkUjd+nzU5oF3dClKqFIPUKybUyqoQ==}

  react-day-picker@8.10.1:
    resolution: {integrity: sha512-TMx7fNbhLk15eqcMt+7Z7S2KF7mfTId/XJDjKE8f+IUcFn0l08/kI4FiYTL/0yuOLmEcbR4Fwe3GJf/NiiMnPA==}
    peerDependencies:
      react: '>=16.8.0'

  react-dom@19.2.0:
    resolution: {integrity: sha512-UlbRu4cAiGaIewkPyiRGJk0imDN2T3JjieT6spoL2UeSf5od4n5LB/mQ4ejmxhCFT1tYe8IvaFulzynWovsEFQ==}
    peerDependencies:
      react: ^19.2.0

  react-hook-form@7.67.0:
    resolution: {integrity: sha512-E55EOwKJHHIT/I6J9DmQbCWToAYSw9nN5R57MZw9rMtjh+YQreMDxRLfdjfxQbiJ3/qbg3Z02wGzBX4M+5fMtQ==}
    engines: {node: '>=18.0.0'}
    peerDependencies:
      react: ^16.8.0 || ^17 || ^18 || ^19

  react-is@17.0.2:
    resolution: {integrity: sha512-w2GsyukL62IJnlaff/nRegPQR94C/XXamvMWmSHRJ4y7Ts/4ocGRmTHvOs8PSE6pB3dWOrD/nueuU5sduBsQ4w==}

  react-is@18.3.1:
    resolution: {integrity: sha512-/LLMVyas0ljjAtoYiPqYiL8VWXzUUdThrmU5+n20DZv+a+ClRoevUzw5JxU+Ieh5/c87ytoTBV9G1FiKfNJdmg==}

  react-redux@9.2.0:
    resolution: {integrity: sha512-ROY9fvHhwOD9ySfrF0wmvu//bKCQ6AeZZq1nJNtbDC+kk5DuSuNX/n6YWYF/SYy7bSba4D4FSz8DJeKY/S/r+g==}
    peerDependencies:
      '@types/react': ^18.2.25 || ^19
      react: ^18.0 || ^19
      redux: ^5.0.0
    peerDependenciesMeta:
      '@types/react':
        optional: true
      redux:
        optional: true

  react-remove-scroll-bar@2.3.8:
    resolution: {integrity: sha512-9r+yi9+mgU33AKcj6IbT9oRCO78WriSj6t/cF8DWBZJ9aOGPOTEDvdUDz1FwKim7QXWwmHqtdHnRJfhAxEG46Q==}
    engines: {node: '>=10'}
    peerDependencies:
      '@types/react': '*'
      react: ^16.8.0 || ^17.0.0 || ^18.0.0 || ^19.0.0
    peerDependenciesMeta:
      '@types/react':
        optional: true

  react-remove-scroll@2.7.1:
    resolution: {integrity: sha512-HpMh8+oahmIdOuS5aFKKY6Pyog+FNaZV/XyJOq7b4YFwsFHe5yYfdbIalI4k3vU2nSDql7YskmUseHsRrJqIPA==}
    engines: {node: '>=10'}
    peerDependencies:
      '@types/react': '*'
      react: ^16.8.0 || ^17.0.0 || ^18.0.0 || ^19.0.0 || ^19.0.0-rc
    peerDependenciesMeta:
      '@types/react':
        optional: true

  react-resizable-panels@3.0.6:
    resolution: {integrity: sha512-b3qKHQ3MLqOgSS+FRYKapNkJZf5EQzuf6+RLiq1/IlTHw99YrZ2NJZLk4hQIzTnnIkRg2LUqyVinu6YWWpUYew==}
    peerDependencies:
      react: ^16.14.0 || ^17.0.0 || ^18.0.0 || ^19.0.0 || ^19.0.0-rc
      react-dom: ^16.14.0 || ^17.0.0 || ^18.0.0 || ^19.0.0 || ^19.0.0-rc

  react-style-singleton@2.2.3:
    resolution: {integrity: sha512-b6jSvxvVnyptAiLjbkWLE/lOnR4lfTtDAl+eUC7RZy+QQWc6wRzIV2CE6xBuMmDxc2qIihtDCZD5NPOFl7fRBQ==}
    engines: {node: '>=10'}
    peerDependencies:
      '@types/react': '*'
      react: ^16.8.0 || ^17.0.0 || ^18.0.0 || ^19.0.0 || ^19.0.0-rc
    peerDependenciesMeta:
      '@types/react':
        optional: true

  react-syntax-highlighter@16.1.0:
    resolution: {integrity: sha512-E40/hBiP5rCNwkeBN1vRP+xow1X0pndinO+z3h7HLsHyjztbyjfzNWNKuAsJj+7DLam9iT4AaaOZnueCU+Nplg==}
    engines: {node: '>= 16.20.2'}
    peerDependencies:
      react: '>= 0.14.0'

  react@18.3.1:
    resolution: {integrity: sha512-wS+hAgJShR0KhEvPJArfuPVN1+Hz1t0Y6n5jLrGQbkb4urgPE/0Rve+1kMB1v/oWgHgm4WIcV+i7F2pTVj+2iQ==}
    engines: {node: '>=0.10.0'}

  readable-stream@2.3.8:
    resolution: {integrity: sha512-8p0AUk4XODgIewSi0l8Epjs+EVnWiK7NoDIEGU0HhE7+ZyY8D1IMY7odu5lRrFXGg71L15KG8QrPmum45RTtdA==}

  recharts-scale@0.4.5:
    resolution: {integrity: sha512-kivNFO+0OcUNu7jQquLXAxz1FIwZj8nrj+YkOKc5694NbjCvcT6aSZiIzNzd2Kul4o4rTto8QVR9lMNtxD4G1w==}

  recharts@2.15.4:
    resolution: {integrity: sha512-UT/q6fwS3c1dHbXv2uFgYJ9BMFHu3fwnd7AYZaEQhXuYQ4hgsxLvsUXzGdKeZrW5xopzDCvuA2N41WJ88I7zIw==}
    engines: {node: '>=14'}
    peerDependencies:
      react: ^16.8.0 || ^17.0.0 || ^18.0.0 || ^19.0.0
      react-dom: ^16.0.0 || ^17.0.0 || ^18.0.0 || ^19.0.0
      react-is: ^16.8.0 || ^17.0.0 || ^18.0.0 || ^19.0.0

  redent@3.0.0:
    resolution: {integrity: sha512-6tDA8g98We0zd0GvVeMT9arEOnTw9qM03L9cJXaCjrip1OO764RDBLBfrB4cwzNGDj5OA5ioymC9GkizgWJDUg==}
    engines: {node: '>=8'}

  redux-thunk@3.1.0:
    resolution: {integrity: sha512-NW2r5T6ksUKXCabzhL9z+h206HQw/NJkcLm1GPImRQ8IzfXwRGqjVhKJGauHirT0DAuyy6hjdnMZaRoAcy0Klw==}
    peerDependencies:
      redux: ^5.0.0

  redux@5.0.1:
    resolution: {integrity: sha512-M9/ELqF6fy8FwmkpnF0S3YKOqMyoWJ4+CS5Efg2ct3oY9daQvd/Pc71FpGZsVsbl3Cpb+IIcjBDUnnyBdQbq4w==}

  refractor@3.6.0:
    resolution: {integrity: sha512-MY9W41IOWxxk31o+YvFCNyNzdkc9M20NoZK5vq6jkv4I/uh2zkWcfudj0Q1fovjUQJrNewS9NMzeTtqPf+n5EA==}

  requires-port@1.0.0:
    resolution: {integrity: sha512-KigOCHcocU3XODJxsu8i/j8T9tzT4adHiecwORRQ0ZZFcp7ahwXuRU1m+yuO90C5ZUyGeGfocHDI14M3L3yDAQ==}

  reselect@5.1.1:
    resolution: {integrity: sha512-K/BG6eIky/SBpzfHZv/dd+9JBFiS4SWV7FIujVyJRux6e45+73RaUHXLmIR1f7WOMaQ0U1km6qwklRQxpJJY0w==}

  resolve-from@4.0.0:
    resolution: {integrity: sha512-pb/MYmXstAkysRFx8piNI1tGFNQIFA3vkE3Gq4EuA1dF6gHp/+vgZqsCGJapvy8N3Q+4o7FwvquPJcnZ7RYy4g==}
    engines: {node: '>=4'}

  rollup@4.53.3:
    resolution: {integrity: sha512-w8GmOxZfBmKknvdXU1sdM9NHcoQejwF/4mNgj2JuEEdRaHwwF12K7e9eXn1nLZ07ad+du76mkVsyeb2rKGllsA==}
    engines: {node: '>=18.0.0', npm: '>=8.0.0'}
    hasBin: true

  rrweb-cssom@0.7.1:
    resolution: {integrity: sha512-TrEMa7JGdVm0UThDJSx7ddw5nVm3UJS9o9CCIZ72B1vSyEZoziDqBYP3XIoi/12lKrJR8rE3jeFHMok2F/Mnsg==}

  rrweb-cssom@0.8.0:
    resolution: {integrity: sha512-guoltQEx+9aMf2gDZ0s62EcV8lsXR+0w8915TC3ITdn2YueuNjdAYh/levpU9nFaoChh9RUS5ZdQMrKfVEN9tw==}

  safe-buffer@5.1.2:
    resolution: {integrity: sha512-Gd2UZBJDkXlY7GbJxfsE8/nvKkUEU1G38c1siN6QP6a9PT9MmHB8GnpscSmMJSoF8LOIrt8ud/wPtojys4G6+g==}

  safer-buffer@2.1.2:
    resolution: {integrity: sha512-YZo3K82SD7Riyi0E1EQPojLz7kpepnSQI9IyPbHHg1XXXevb5dJI7tpyN2ADxGcQbHG7vcyRHk0cbwqcQriUtg==}

  saxes@6.0.0:
    resolution: {integrity: sha512-xAg7SOnEhrm5zI3puOOKyy1OMcMlIJZYNJY7xLBwSze0UjhPLnWfj2GF2EpT0jmzaJKIWKHLsaSSajf35bcYnA==}
    engines: {node: '>=v12.22.7'}

  scheduler@0.27.0:
    resolution: {integrity: sha512-eNv+WrVbKu1f3vbYJT/xtiF5syA5HPIMtf9IgY/nKg0sWqzAUEvqY/xm7OcZc/qafLx/iO9FgOmeSAp4v5ti/Q==}

  semver@6.3.1:
    resolution: {integrity: sha512-BR7VvDCVHO+q2xBEWskxS6DJE1qRnb7DxzUrogb71CWoSficBxYsiAGd+Kl0mmq/MprG9yArRkyrQxTO6XjMzA==}
    hasBin: true

  semver@7.7.3:
    resolution: {integrity: sha512-SdsKMrI9TdgjdweUSR9MweHA4EJ8YxHn8DFaDisvhVlUOe4BF1tLD7GAj0lIqWVl+dPb/rExr0Btby5loQm20Q==}
    engines: {node: '>=10'}
    hasBin: true

  setimmediate@1.0.5:
    resolution: {integrity: sha512-MATJdZp8sLqDl/68LfQmbP8zKPLQNV6BIZoIgrscFDQ+RsvK/BxeDQOgyxKKoh0y/8h3BqVFnCqQ/gd+reiIXA==}

  shebang-command@2.0.0:
    resolution: {integrity: sha512-kHxr2zZpYtdmrN1qDjrrX/Z1rR1kG8Dx+gkpK1G4eXmvXswmcE1hTWBWYUzlraYw1/yZp6YuDY77YtvbN0dmDA==}
    engines: {node: '>=8'}

  shebang-regex@3.0.0:
    resolution: {integrity: sha512-7++dFhtcx3353uBaq8DDR4NuxBetBzC7ZQOhmTQInHEd6bSrXdiEyzCvG07Z44UYdLShWUyXt5M/yhz8ekcb1A==}
    engines: {node: '>=8'}

  siginfo@2.0.0:
    resolution: {integrity: sha512-ybx0WO1/8bSBLEWXZvEd7gMW3Sn3JFlW3TvX1nREbDLRNQNaeNN8WK0meBwPdAaOI7TtRRRJn/Es1zhrrCHu7g==}

  sonner@2.0.7:
    resolution: {integrity: sha512-W6ZN4p58k8aDKA4XPcx2hpIQXBRAgyiWVkYhT7CvK6D3iAu7xjvVyhQHg2/iaKJZ1XVJ4r7XuwGL+WGEK37i9w==}
    peerDependencies:
      react: ^18.0.0 || ^19.0.0 || ^19.0.0-rc
      react-dom: ^18.0.0 || ^19.0.0 || ^19.0.0-rc

  source-map-js@1.2.1:
    resolution: {integrity: sha512-UXWMKhLOwVKb728IUtQPXxfYU+usdybtUrK/8uGE8CQMvrhOpwvzDBwj0QhSL7MQc7vIsISBG8VQ8+IDQxpfQA==}
    engines: {node: '>=0.10.0'}

  space-separated-tokens@2.0.2:
    resolution: {integrity: sha512-PEGlAwrG8yXGXRjW32fGbg66JAlOAwbObuqVoJpv/mRgoWDQfgH1wDPvtzWyUSNAXBGSk8h755YDbbcEy3SH2Q==}

  stackback@0.0.2:
    resolution: {integrity: sha512-1XMJE5fQo1jGH6Y/7ebnwPOBEkIEnT4QF32d5R1+VXdXveM0IBMJt8zfaxX1P3QhVwrYe+576+jkANtSS2mBbw==}

  std-env@3.10.0:
    resolution: {integrity: sha512-5GS12FdOZNliM5mAOxFRg7Ir0pWz8MdpYm6AY6VPkGpbA7ZzmbzNcBJQ0GPvvyWgcY7QAhCgf9Uy89I03faLkg==}

  string_decoder@1.1.1:
    resolution: {integrity: sha512-n/ShnvDi6FHbbVfviro+WojiFzv+s8MPMHBczVePfUpDJLwoLT0ht1l4YwBCbi8pJAveEEdnkHyPyTP/mzRfwg==}

  strip-indent@3.0.0:
    resolution: {integrity: sha512-laJTa3Jb+VQpaC6DseHhF7dXVqHTfJPCRDaEbid/drOhgitgYku/letMUqOXFoWV0zIIUbjpdH2t+tYj4bQMRQ==}
    engines: {node: '>=8'}

  strip-json-comments@3.1.1:
    resolution: {integrity: sha512-6fPc+R4ihwqP6N/aIv2f1gMH8lOVtWQHoqC4yK6oSDVVocumAsfCqjkXnqiYMhmMwS/mEHLp7Vehlt3ql6lEig==}
    engines: {node: '>=8'}

  supports-color@7.2.0:
    resolution: {integrity: sha512-qpCAvRl9stuOHveKsn7HncJRvv501qIacKzQlO/+Lwxc9+0q2wLyv4Dfvt80/DPn2pqOBsJdDiogXGR9+OvwRw==}
    engines: {node: '>=8'}

  symbol-tree@3.2.4:
    resolution: {integrity: sha512-9QNk5KwDF+Bvz+PyObkmSYjI5ksVUYtjW7AU22r2NKcfLJcXp96hkDWU3+XndOsUb+AQ9QhfzfCT2O+CNWT5Tw==}

  tailwind-merge@3.4.0:
    resolution: {integrity: sha512-uSaO4gnW+b3Y2aWoWfFpX62vn2sR3skfhbjsEnaBI81WD1wBLlHZe5sWf0AqjksNdYTbGBEd0UasQMT3SNV15g==}

  tailwindcss@4.1.17:
    resolution: {integrity: sha512-j9Ee2YjuQqYT9bbRTfTZht9W/ytp5H+jJpZKiYdP/bpnXARAuELt9ofP0lPnmHjbga7SNQIxdTAXCmtKVYjN+Q==}

  test-exclude@7.0.1:
    resolution: {integrity: sha512-pFYqmTw68LXVjeWJMST4+borgQP2AyMNbg1BpZh9LbyhUeNkeaPF9gzfPGUAnSMV3qPYdWUwDIjjCLiSDOl7vg==}
    engines: {node: '>=18'}

  tiny-invariant@1.3.3:
    resolution: {integrity: sha512-+FbBPE1o9QAYvviau/qC5SE3caw21q3xkvWKBtja5vgqOWIHHJ3ioaq1VPfn/Szqctz2bU/oYeKd9/z5BL+PVg==}

  tinybench@2.9.0:
    resolution: {integrity: sha512-0+DUvqWMValLmha6lr4kD8iAMK1HzV0/aKnCtWb9v9641TnP/MFb7Pc2bxoxQjTXAErryXVgUOfv2YqNllqGeg==}

  tinyexec@0.3.2:
    resolution: {integrity: sha512-KQQR9yN7R5+OSwaK0XQoj22pwHoTlgYqmUscPYoknOoWCWfj/5/ABTMRi69FrKU5ffPVh5QcFikpWJI/P1ocHA==}

  tinyglobby@0.2.15:
    resolution: {integrity: sha512-j2Zq4NyQYG5XMST4cbs02Ak8iJUdxRM0XI5QyxXuZOzKOINmWurp3smXu3y5wDcJrptwpSjgXHzIQxR0omXljQ==}
    engines: {node: '>=12.0.0'}

  tinyrainbow@3.0.3:
    resolution: {integrity: sha512-PSkbLUoxOFRzJYjjxHJt9xro7D+iilgMX/C9lawzVuYiIdcihh9DXmVibBe8lmcFrRi/VzlPjBxbN7rH24q8/Q==}
    engines: {node: '>=14.0.0'}

  tough-cookie@4.1.4:
    resolution: {integrity: sha512-Loo5UUvLD9ScZ6jh8beX1T6sO1w2/MpCRpEP7V280GKMVUQ0Jzar2U3UJPsrdbziLEMMhu3Ujnq//rhiFuIeag==}
    engines: {node: '>=6'}

  tr46@5.1.1:
    resolution: {integrity: sha512-hdF5ZgjTqgAntKkklYw0R03MG2x/bSzTtkxmIRw/sTNV8YXsCJ1tfLAX23lhxhHJlEf3CRCOCGGWw3vI3GaSPw==}
    engines: {node: '>=18'}

  ts-api-utils@2.1.0:
    resolution: {integrity: sha512-CUgTZL1irw8u29bzrOD/nH85jqyc74D6SshFgujOIA7osm2Rz7dYH77agkx7H4FBNxDq7Cjf+IjaX/8zwFW+ZQ==}
    engines: {node: '>=18.12'}
    peerDependencies:
      typescript: '>=4.8.4'

  tslib@2.8.1:
    resolution: {integrity: sha512-oJFu94HQb+KVduSUQL7wnpmqnfmLsOA/nAh6b6EH0wCEoK0/mPeXU6c3wKDV83MkOuHPRHtSXKKU99IBazS/2w==}

  type-check@0.4.0:
    resolution: {integrity: sha512-XleUoc9uwGXqjWwXaUTZAmzMcFZ5858QA2vvx1Ur5xIcixXIP+8LnFDgRplU30us6teqdlskFfu+ae4K79Ooew==}
    engines: {node: '>= 0.8.0'}

  typescript-eslint@8.48.1:
    resolution: {integrity: sha512-FbOKN1fqNoXp1hIl5KYpObVrp0mCn+CLgn479nmu2IsRMrx2vyv74MmsBLVlhg8qVwNFGbXSp8fh1zp8pEoC2A==}
    engines: {node: ^18.18.0 || ^20.9.0 || >=21.1.0}
    peerDependencies:
      eslint: ^8.57.0 || ^9.0.0
      typescript: '>=4.8.4 <6.0.0'

  typescript@5.9.3:
    resolution: {integrity: sha512-jl1vZzPDinLr9eUt3J/t7V6FgNEw9QjvBPdysz9KfQDD41fQrC2Y4vKQdiaUpFT4bXlb1RHhLpp8wtm6M5TgSw==}
    engines: {node: '>=14.17'}
    hasBin: true

  undici-types@7.16.0:
    resolution: {integrity: sha512-Zz+aZWSj8LE6zoxD+xrjh4VfkIG8Ya6LvYkZqtUQGJPZjYl53ypCaUwWqo7eI0x66KBGeRo+mlBEkMSeSZ38Nw==}

  universalify@0.2.0:
    resolution: {integrity: sha512-CJ1QgKmNg3CwvAv/kOFmtnEN05f0D/cn9QntgNOQlQF9dgvVTHj3t+8JPdjqawCHk7V/KA+fbUqzZ9XWhcqPUg==}
    engines: {node: '>= 4.0.0'}

  update-browserslist-db@1.2.2:
    resolution: {integrity: sha512-E85pfNzMQ9jpKkA7+TJAi4TJN+tBCuWh5rUcS/sv6cFi+1q9LYDwDI5dpUL0u/73EElyQ8d3TEaeW4sPedBqYA==}
    hasBin: true
    peerDependencies:
      browserslist: '>= 4.21.0'

  uri-js@4.4.1:
    resolution: {integrity: sha512-7rKUyy33Q1yc98pQ1DAmLtwX109F7TIfWlW1Ydo8Wl1ii1SeHieeh0HHfPeL2fMXK6z0s8ecKs9frCuLJvndBg==}

  url-parse@1.5.10:
    resolution: {integrity: sha512-WypcfiRhfeUP9vvF0j6rw0J3hrWrw6iZv3+22h6iRMJ/8z1Tj6XfLP4DsUix5MhMPnXpiHDoKyoZ/bdCkwBCiQ==}

  use-callback-ref@1.3.3:
    resolution: {integrity: sha512-jQL3lRnocaFtu3V00JToYz/4QkNWswxijDaCVNZRiRTO3HQDLsdu1ZtmIUvV4yPp+rvWm5j0y0TG/S61cuijTg==}
    engines: {node: '>=10'}
    peerDependencies:
      '@types/react': '*'
      react: ^16.8.0 || ^17.0.0 || ^18.0.0 || ^19.0.0 || ^19.0.0-rc
    peerDependenciesMeta:
      '@types/react':
        optional: true

  use-sidecar@1.1.3:
    resolution: {integrity: sha512-Fedw0aZvkhynoPYlA5WXrMCAMm+nSWdZt6lzJQ7Ok8S6Q+VsHmHpRWndVRJ8Be0ZbkfPc5LRYH+5XrzXcEeLRQ==}
    engines: {node: '>=10'}
    peerDependencies:
      '@types/react': '*'
      react: ^16.8.0 || ^17.0.0 || ^18.0.0 || ^19.0.0 || ^19.0.0-rc
    peerDependenciesMeta:
      '@types/react':
        optional: true

  use-sync-external-store@1.6.0:
    resolution: {integrity: sha512-Pp6GSwGP/NrPIrxVFAIkOQeyw8lFenOHijQWkUTrDvrF4ALqylP2C/KCkeS9dpUM3KvYRQhna5vt7IL95+ZQ9w==}
    peerDependencies:
      react: ^16.8.0 || ^17.0.0 || ^18.0.0 || ^19.0.0

  util-deprecate@1.0.2:
    resolution: {integrity: sha512-EPD5q1uXyFxJpCrLnCc1nHnq3gOa6DZBocAIiI2TaSCA7VCJ1UJDMagCzIkXNsUYfD1daK//LTEQ8xiIbrHtcw==}

  vaul@1.1.2:
    resolution: {integrity: sha512-ZFkClGpWyI2WUQjdLJ/BaGuV6AVQiJ3uELGk3OYtP+B6yCO7Cmn9vPFXVJkRaGkOJu3m8bQMgtyzNHixULceQA==}
    peerDependencies:
      react: ^16.8 || ^17.0 || ^18.0 || ^19.0.0 || ^19.0.0-rc
      react-dom: ^16.8 || ^17.0 || ^18.0 || ^19.0.0 || ^19.0.0-rc

  victory-vendor@37.3.6:
    resolution: {integrity: sha512-SbPDPdDBYp+5MJHhBCAyI7wKM3d5ivekigc2Dk2s7pgbZ9wIgIBYGVw4zGHBml/qTFbexrofXW6Gu4noGxrOwQ==}

  vite@7.2.7:
    resolution: {integrity: sha512-ITcnkFeR3+fI8P1wMgItjGrR10170d8auB4EpMLPqmx6uxElH3a/hHGQabSHKdqd4FXWO1nFIp9rRn7JQ34ACQ==}
    engines: {node: ^20.19.0 || >=22.12.0}
    hasBin: true
    peerDependencies:
      '@types/node': ^20.19.0 || >=22.12.0
      jiti: '>=1.21.0'
      less: ^4.0.0
      lightningcss: ^1.21.0
      sass: ^1.70.0
      sass-embedded: ^1.70.0
      stylus: '>=0.54.8'
      sugarss: ^5.0.0
      terser: ^5.16.0
      tsx: ^4.8.1
      yaml: ^2.4.2
    peerDependenciesMeta:
      '@types/node':
        optional: true
      jiti:
        optional: true
      less:
        optional: true
      lightningcss:
        optional: true
      sass:
        optional: true
      sass-embedded:
        optional: true
      stylus:
        optional: true
      sugarss:
        optional: true
      terser:
        optional: true
      tsx:
        optional: true
      yaml:
        optional: true

  vitest@4.0.14:
    resolution: {integrity: sha512-d9B2J9Cm9dN9+6nxMnnNJKJCtcyKfnHj15N6YNJfaFHRLua/d3sRKU9RuKmO9mB0XdFtUizlxfz/VPbd3OxGhw==}
    engines: {node: ^20.0.0 || ^22.0.0 || >=24.0.0}
    hasBin: true
    peerDependencies:
      '@edge-runtime/vm': '*'
      '@opentelemetry/api': ^1.9.0
      '@types/node': ^20.0.0 || ^22.0.0 || >=24.0.0
      '@vitest/browser-playwright': 4.0.14
      '@vitest/browser-preview': 4.0.14
      '@vitest/browser-webdriverio': 4.0.14
      '@vitest/ui': 4.0.14
      happy-dom: '*'
      jsdom: '*'
    peerDependenciesMeta:
      '@edge-runtime/vm':
        optional: true
      '@opentelemetry/api':
        optional: true
      '@types/node':
        optional: true
      '@vitest/browser-playwright':
        optional: true
      '@vitest/browser-preview':
        optional: true
      '@vitest/browser-webdriverio':
        optional: true
      '@vitest/ui':
        optional: true
      happy-dom:
        optional: true
      jsdom:
        optional: true

  w3c-xmlserializer@5.0.0:
    resolution: {integrity: sha512-o8qghlI8NZHU1lLPrpi2+Uq7abh4GGPpYANlalzWxyWteJOCsr/P+oPBA49TOLu5FTZO4d3F9MnWJfiMo4BkmA==}
    engines: {node: '>=18'}

  webidl-conversions@7.0.0:
    resolution: {integrity: sha512-VwddBukDzu71offAQR975unBIGqfKZpM+8ZX6ySk8nYhVoo5CYaZyzt3YBvYtRtO+aoGlqxPg/B87NGVZ/fu6g==}
    engines: {node: '>=12'}

  whatwg-encoding@3.1.1:
    resolution: {integrity: sha512-6qN4hJdMwfYBtE3YBTTHhoeuUrDBPZmbQaxWAqSALV/MeEnR5z1xd8UKud2RAkFoPkmB+hli1TZSnyi84xz1vQ==}
    engines: {node: '>=18'}

  whatwg-mimetype@4.0.0:
    resolution: {integrity: sha512-QaKxh0eNIi2mE9p2vEdzfagOKHCcj1pJ56EEHGQOVxp8r9/iszLUUV7v89x9O1p/T+NlTM5W7jW6+cz4Fq1YVg==}
    engines: {node: '>=18'}

  whatwg-url@14.2.0:
    resolution: {integrity: sha512-De72GdQZzNTUBBChsXueQUnPKDkg/5A5zp7pFDuQAj5UFoENpiACU0wlCvzpAGnTkj++ihpKwKyYewn/XNUbKw==}
    engines: {node: '>=18'}

  which@2.0.2:
    resolution: {integrity: sha512-BLI3Tl1TW3Pvl70l3yq3Y64i+awpwXqsGBYWkkqMtnbXgrMD+yj7rhW0kuEDxzJaYXGjEW5ogapKNMEKNMjibA==}
    engines: {node: '>= 8'}
    hasBin: true

  why-is-node-running@2.3.0:
    resolution: {integrity: sha512-hUrmaWBdVDcxvYqnyh09zunKzROWjbZTiNy8dBEjkS7ehEDQibXJ7XvlmtbwuTclUiIyN+CyXQD4Vmko8fNm8w==}
    engines: {node: '>=8'}
    hasBin: true

  word-wrap@1.2.5:
    resolution: {integrity: sha512-BN22B5eaMMI9UMtjrGd5g5eCYPpCPDUy0FJXbYsaT5zYxjFOckS53SQDE3pWkVoWpHXVb3BrYcEN4Twa55B5cA==}
    engines: {node: '>=0.10.0'}

  ws@8.18.3:
    resolution: {integrity: sha512-PEIGCY5tSlUt50cqyMXfCzX+oOPqN0vuGqWzbcJ2xvnkzkq46oOpz7dQaTDBdfICb4N14+GARUDw2XV2N4tvzg==}
    engines: {node: '>=10.0.0'}
    peerDependencies:
      bufferutil: ^4.0.1
      utf-8-validate: '>=5.0.2'
    peerDependenciesMeta:
      bufferutil:
        optional: true
      utf-8-validate:
        optional: true

  xml-name-validator@5.0.0:
    resolution: {integrity: sha512-EvGK8EJ3DhaHfbRlETOWAS5pO9MZITeauHKJyb8wyajUfQUenkIg2MvLDTZ4T/TgIcm3HU0TFBgWWboAZ30UHg==}
    engines: {node: '>=18'}

  xmlchars@2.2.0:
    resolution: {integrity: sha512-JZnDKK8B0RCDw84FNdDAIpZK+JuJw+s7Lz8nksI7SIuU3UXJJslUthsi+uWBUYOwPFwW7W7PRLRfUKpxjtjFCw==}

  yocto-queue@0.1.0:
    resolution: {integrity: sha512-rVksvsnNCdJ/ohGc6xgPwyN8eheCxsiLM8mxuE/t/mOVqJewPuO1miLpTHQiRgTKCLexL4MeAFVagts7HmNZ2Q==}
    engines: {node: '>=10'}

  zod@4.1.13:
    resolution: {integrity: sha512-AvvthqfqrAhNH9dnfmrfKzX5upOdjUVJYFqNSlkmGf64gRaTzlPwz99IHYnVs28qYAybvAlBV+H7pn0saFY4Ig==}

snapshots:

  '@adobe/css-tools@4.4.4': {}

  '@ampproject/remapping@2.3.0':
    dependencies:
      '@jridgewell/gen-mapping': 0.3.13
      '@jridgewell/trace-mapping': 0.3.31

  '@asamuzakjp/css-color@3.2.0':
    dependencies:
      '@csstools/css-calc': 2.1.4(@csstools/css-parser-algorithms@3.0.5(@csstools/css-tokenizer@3.0.4))(@csstools/css-tokenizer@3.0.4)
      '@csstools/css-color-parser': 3.1.0(@csstools/css-parser-algorithms@3.0.5(@csstools/css-tokenizer@3.0.4))(@csstools/css-tokenizer@3.0.4)
      '@csstools/css-parser-algorithms': 3.0.5(@csstools/css-tokenizer@3.0.4)
      '@csstools/css-tokenizer': 3.0.4
      lru-cache: 10.4.3

  '@babel/code-frame@7.27.1':
    dependencies:
      '@babel/helper-validator-identifier': 7.28.5
      js-tokens: 4.0.0
      picocolors: 1.1.1

  '@babel/compat-data@7.28.5': {}

  '@babel/core@7.28.5':
    dependencies:
      '@babel/code-frame': 7.27.1
      '@babel/generator': 7.28.5
      '@babel/helper-compilation-targets': 7.27.2
      '@babel/helper-module-transforms': 7.28.3(@babel/core@7.28.5)
      '@babel/helpers': 7.28.4
      '@babel/parser': 7.28.5
      '@babel/template': 7.27.2
      '@babel/traverse': 7.28.5
      '@babel/types': 7.28.5
      '@jridgewell/remapping': 2.3.5
      convert-source-map: 2.0.0
      debug: 4.4.3
      gensync: 1.0.0-beta.2
      json5: 2.2.3
      semver: 6.3.1
    transitivePeerDependencies:
      - supports-color

  '@babel/generator@7.28.5':
    dependencies:
      '@babel/parser': 7.28.5
      '@babel/types': 7.28.5
      '@jridgewell/gen-mapping': 0.3.13
      '@jridgewell/trace-mapping': 0.3.31
      jsesc: 3.1.0

  '@babel/helper-compilation-targets@7.27.2':
    dependencies:
      '@babel/compat-data': 7.28.5
      '@babel/helper-validator-option': 7.27.1
      browserslist: 4.28.1
      lru-cache: 5.1.1
      semver: 6.3.1

  '@babel/helper-globals@7.28.0': {}

  '@babel/helper-module-imports@7.27.1':
    dependencies:
      '@babel/traverse': 7.28.5
      '@babel/types': 7.28.5
    transitivePeerDependencies:
      - supports-color

  '@babel/helper-module-transforms@7.28.3(@babel/core@7.28.5)':
    dependencies:
      '@babel/core': 7.28.5
      '@babel/helper-module-imports': 7.27.1
      '@babel/helper-validator-identifier': 7.28.5
      '@babel/traverse': 7.28.5
    transitivePeerDependencies:
      - supports-color

  '@babel/helper-string-parser@7.27.1': {}

  '@babel/helper-validator-identifier@7.28.5': {}

  '@babel/helper-validator-option@7.27.1': {}

  '@babel/helpers@7.28.4':
    dependencies:
      '@babel/template': 7.27.2
      '@babel/types': 7.28.5

  '@babel/parser@7.28.5':
    dependencies:
      '@babel/types': 7.28.5

  '@babel/runtime@7.28.4': {}

  '@babel/template@7.27.2':
    dependencies:
      '@babel/code-frame': 7.27.1
      '@babel/parser': 7.28.5
      '@babel/types': 7.28.5

  '@babel/traverse@7.28.5':
    dependencies:
      '@babel/code-frame': 7.27.1
      '@babel/generator': 7.28.5
      '@babel/helper-globals': 7.28.0
      '@babel/parser': 7.28.5
      '@babel/template': 7.27.2
      '@babel/types': 7.28.5
      debug: 4.4.3
    transitivePeerDependencies:
      - supports-color

  '@babel/types@7.28.5':
    dependencies:
      '@babel/helper-string-parser': 7.27.1
      '@babel/helper-validator-identifier': 7.28.5

  '@bcoe/v8-coverage@1.0.2': {}

  '@csstools/color-helpers@5.1.0': {}

  '@csstools/css-calc@2.1.4(@csstools/css-parser-algorithms@3.0.5(@csstools/css-tokenizer@3.0.4))(@csstools/css-tokenizer@3.0.4)':
    dependencies:
      '@csstools/css-parser-algorithms': 3.0.5(@csstools/css-tokenizer@3.0.4)
      '@csstools/css-tokenizer': 3.0.4

  '@csstools/css-color-parser@3.1.0(@csstools/css-parser-algorithms@3.0.5(@csstools/css-tokenizer@3.0.4))(@csstools/css-tokenizer@3.0.4)':
    dependencies:
      '@csstools/color-helpers': 5.1.0
      '@csstools/css-calc': 2.1.4(@csstools/css-parser-algorithms@3.0.5(@csstools/css-tokenizer@3.0.4))(@csstools/css-tokenizer@3.0.4)
      '@csstools/css-parser-algorithms': 3.0.5(@csstools/css-tokenizer@3.0.4)
      '@csstools/css-tokenizer': 3.0.4

  '@csstools/css-parser-algorithms@3.0.5(@csstools/css-tokenizer@3.0.4)':
    dependencies:
      '@csstools/css-tokenizer': 3.0.4

  '@csstools/css-tokenizer@3.0.4': {}

  '@date-fns/tz@1.4.1': {}

  '@esbuild/aix-ppc64@0.21.5':
    optional: true

  '@esbuild/aix-ppc64@0.25.12':
    optional: true

  '@esbuild/android-arm64@0.25.12':
    optional: true

  '@esbuild/android-arm@0.25.12':
    optional: true

  '@esbuild/android-x64@0.25.12':
    optional: true

  '@esbuild/darwin-arm64@0.25.12':
    optional: true

  '@esbuild/darwin-x64@0.25.12':
    optional: true

  '@esbuild/freebsd-arm64@0.25.12':
    optional: true

  '@esbuild/freebsd-x64@0.25.12':
    optional: true

  '@esbuild/linux-arm64@0.25.12':
    optional: true

  '@esbuild/linux-arm@0.25.12':
    optional: true

  '@esbuild/linux-ia32@0.25.12':
    optional: true

  '@esbuild/linux-loong64@0.25.12':
    optional: true

  '@esbuild/linux-mips64el@0.25.12':
    optional: true

  '@esbuild/linux-ppc64@0.25.12':
    optional: true

  '@esbuild/linux-riscv64@0.25.12':
    optional: true

  '@esbuild/linux-s390x@0.25.12':
    optional: true

  '@esbuild/linux-x64@0.25.12':
    optional: true

  '@esbuild/netbsd-arm64@0.25.12':
    optional: true

  '@esbuild/netbsd-x64@0.25.12':
    optional: true

  '@esbuild/openbsd-arm64@0.25.12':
    optional: true

  '@esbuild/openbsd-x64@0.25.12':
    optional: true

  '@esbuild/openharmony-arm64@0.25.12':
    optional: true

  '@esbuild/sunos-x64@0.25.12':
    optional: true

  '@esbuild/win32-arm64@0.25.12':
    optional: true

  '@esbuild/win32-ia32@0.25.12':
    optional: true

  '@esbuild/win32-x64@0.25.12':
    optional: true

  '@eslint-community/eslint-utils@4.9.0(eslint@9.39.1(jiti@1.21.7))':
    dependencies:
      eslint: 9.39.1(jiti@1.21.7)
      eslint-visitor-keys: 3.4.3

  '@eslint-community/regexpp@4.12.2': {}

  '@eslint/config-array@0.21.1':
    dependencies:
      '@eslint/object-schema': 2.1.7
      debug: 4.4.3
      minimatch: 3.1.2
    transitivePeerDependencies:
      - supports-color

  '@eslint/config-helpers@0.4.2':
    dependencies:
      '@eslint/core': 0.17.0

  '@eslint/core@0.17.0':
    dependencies:
      '@types/json-schema': 7.0.15

  '@eslint/eslintrc@3.3.1':
    dependencies:
      ajv: 6.12.6
      debug: 4.4.3
      espree: 10.4.0
      globals: 14.0.0
      ignore: 5.3.2
      import-fresh: 3.3.1
      js-yaml: 4.1.1
      minimatch: 3.1.2
      strip-json-comments: 3.1.1
    transitivePeerDependencies:
      - supports-color

  '@eslint/js@9.39.1': {}

  '@eslint/object-schema@2.1.7': {}

  '@eslint/plugin-kit@0.4.1':
    dependencies:
      '@eslint/core': 0.17.0
      levn: 0.4.1

  '@floating-ui/core@1.7.3':
    dependencies:
      '@floating-ui/utils': 0.2.10

  '@floating-ui/dom@1.7.4':
    dependencies:
      '@floating-ui/core': 1.7.3
      '@floating-ui/utils': 0.2.10

  '@floating-ui/react-dom@2.1.6(react-dom@19.2.0(react@19.2.0))(react@19.2.0)':
    dependencies:
      '@floating-ui/dom': 1.7.4
      react: 19.2.0
      react-dom: 19.2.0(react@19.2.0)

  '@floating-ui/utils@0.2.10': {}

  '@humanfs/core@0.19.1': {}

  '@humanfs/node@0.16.7':
    dependencies:
      '@humanfs/core': 0.19.1
      '@humanwhocodes/retry': 0.4.3

  '@humanwhocodes/module-importer@1.0.1': {}

  '@humanwhocodes/retry@0.4.3': {}

  '@jridgewell/gen-mapping@0.3.13':
    dependencies:
      '@jridgewell/sourcemap-codec': 1.5.5
      '@jridgewell/trace-mapping': 0.3.31

  '@jridgewell/remapping@2.3.5':
    dependencies:
      '@jridgewell/gen-mapping': 0.3.13
      '@jridgewell/trace-mapping': 0.3.31

  '@jridgewell/resolve-uri@3.1.2': {}

  '@jridgewell/sourcemap-codec@1.5.5': {}

  '@jridgewell/trace-mapping@0.3.31':
    dependencies:
      '@jridgewell/resolve-uri': 3.1.2
      '@jridgewell/sourcemap-codec': 1.5.5

<<<<<<< HEAD
  '@nodelib/fs.scandir@2.1.5':
    dependencies:
      '@nodelib/fs.stat': 2.0.5
      run-parallel: 1.2.0

  '@nodelib/fs.stat@2.0.5': {}

  '@nodelib/fs.walk@1.2.8':
    dependencies:
      '@nodelib/fs.scandir': 2.1.5
      fastq: 1.19.1
=======
  '@motionone/animation@10.18.0':
    dependencies:
      '@motionone/easing': 10.18.0
      '@motionone/types': 10.17.1
      '@motionone/utils': 10.18.0
      tslib: 2.8.1

  '@motionone/dom@10.18.0':
    dependencies:
      '@motionone/animation': 10.18.0
      '@motionone/generators': 10.18.0
      '@motionone/types': 10.17.1
      '@motionone/utils': 10.18.0
      hey-listen: 1.0.8
      tslib: 2.8.1

  '@motionone/easing@10.18.0':
    dependencies:
      '@motionone/utils': 10.18.0
      tslib: 2.8.1

  '@motionone/generators@10.18.0':
    dependencies:
      '@motionone/types': 10.17.1
      '@motionone/utils': 10.18.0
      tslib: 2.8.1

  '@motionone/types@10.17.1': {}

  '@motionone/utils@10.18.0':
    dependencies:
      '@motionone/types': 10.17.1
      hey-listen: 1.0.8
      tslib: 2.8.1
>>>>>>> b9619abf

  '@pkgjs/parseargs@0.11.0':
    optional: true

  '@playwright/test@1.57.0':
    dependencies:
      playwright: 1.57.0

  '@radix-ui/number@1.1.1': {}

  '@radix-ui/primitive@1.1.3': {}

  '@radix-ui/react-accordion@1.2.12(@types/react-dom@19.2.3(@types/react@19.2.7))(@types/react@19.2.7)(react-dom@19.2.0(react@19.2.0))(react@19.2.0)':
    dependencies:
      '@radix-ui/primitive': 1.1.3
      '@radix-ui/react-collapsible': 1.1.12(@types/react-dom@19.2.3(@types/react@19.2.7))(@types/react@19.2.7)(react-dom@19.2.0(react@19.2.0))(react@19.2.0)
      '@radix-ui/react-collection': 1.1.7(@types/react-dom@19.2.3(@types/react@19.2.7))(@types/react@19.2.7)(react-dom@19.2.0(react@19.2.0))(react@19.2.0)
      '@radix-ui/react-compose-refs': 1.1.2(@types/react@19.2.7)(react@19.2.0)
      '@radix-ui/react-context': 1.1.2(@types/react@19.2.7)(react@19.2.0)
      '@radix-ui/react-direction': 1.1.1(@types/react@19.2.7)(react@19.2.0)
      '@radix-ui/react-id': 1.1.1(@types/react@19.2.7)(react@19.2.0)
      '@radix-ui/react-primitive': 2.1.3(@types/react-dom@19.2.3(@types/react@19.2.7))(@types/react@19.2.7)(react-dom@19.2.0(react@19.2.0))(react@19.2.0)
      '@radix-ui/react-use-controllable-state': 1.2.2(@types/react@19.2.7)(react@19.2.0)
      react: 19.2.0
      react-dom: 19.2.0(react@19.2.0)
    optionalDependencies:
      '@types/react': 19.2.7
      '@types/react-dom': 19.2.3(@types/react@19.2.7)

  '@radix-ui/react-alert-dialog@1.1.15(@types/react-dom@19.2.3(@types/react@19.2.7))(@types/react@19.2.7)(react-dom@19.2.0(react@19.2.0))(react@19.2.0)':
    dependencies:
      '@radix-ui/primitive': 1.1.3
      '@radix-ui/react-compose-refs': 1.1.2(@types/react@19.2.7)(react@19.2.0)
      '@radix-ui/react-context': 1.1.2(@types/react@19.2.7)(react@19.2.0)
      '@radix-ui/react-dialog': 1.1.15(@types/react-dom@19.2.3(@types/react@19.2.7))(@types/react@19.2.7)(react-dom@19.2.0(react@19.2.0))(react@19.2.0)
      '@radix-ui/react-primitive': 2.1.3(@types/react-dom@19.2.3(@types/react@19.2.7))(@types/react@19.2.7)(react-dom@19.2.0(react@19.2.0))(react@19.2.0)
      '@radix-ui/react-slot': 1.2.3(@types/react@19.2.7)(react@19.2.0)
      react: 19.2.0
      react-dom: 19.2.0(react@19.2.0)
    optionalDependencies:
      '@types/react': 19.2.7
      '@types/react-dom': 19.2.3(@types/react@19.2.7)

  '@radix-ui/react-arrow@1.1.7(@types/react-dom@19.2.3(@types/react@19.2.7))(@types/react@19.2.7)(react-dom@19.2.0(react@19.2.0))(react@19.2.0)':
    dependencies:
      '@radix-ui/react-primitive': 2.1.3(@types/react-dom@19.2.3(@types/react@19.2.7))(@types/react@19.2.7)(react-dom@19.2.0(react@19.2.0))(react@19.2.0)
      react: 19.2.0
      react-dom: 19.2.0(react@19.2.0)
    optionalDependencies:
      '@types/react': 19.2.7
      '@types/react-dom': 19.2.3(@types/react@19.2.7)

  '@radix-ui/react-aspect-ratio@1.1.8(@types/react-dom@19.2.3(@types/react@19.2.7))(@types/react@19.2.7)(react-dom@19.2.0(react@19.2.0))(react@19.2.0)':
    dependencies:
      '@radix-ui/react-primitive': 2.1.4(@types/react-dom@19.2.3(@types/react@19.2.7))(@types/react@19.2.7)(react-dom@19.2.0(react@19.2.0))(react@19.2.0)
      react: 19.2.0
      react-dom: 19.2.0(react@19.2.0)
    optionalDependencies:
      '@types/react': 19.2.7
      '@types/react-dom': 19.2.3(@types/react@19.2.7)

  '@radix-ui/react-avatar@1.1.11(@types/react-dom@19.2.3(@types/react@19.2.7))(@types/react@19.2.7)(react-dom@19.2.0(react@19.2.0))(react@19.2.0)':
    dependencies:
      '@radix-ui/react-context': 1.1.3(@types/react@19.2.7)(react@19.2.0)
      '@radix-ui/react-primitive': 2.1.4(@types/react-dom@19.2.3(@types/react@19.2.7))(@types/react@19.2.7)(react-dom@19.2.0(react@19.2.0))(react@19.2.0)
      '@radix-ui/react-use-callback-ref': 1.1.1(@types/react@19.2.7)(react@19.2.0)
      '@radix-ui/react-use-is-hydrated': 0.1.0(@types/react@19.2.7)(react@19.2.0)
      '@radix-ui/react-use-layout-effect': 1.1.1(@types/react@19.2.7)(react@19.2.0)
      react: 19.2.0
      react-dom: 19.2.0(react@19.2.0)
    optionalDependencies:
      '@types/react': 19.2.7
      '@types/react-dom': 19.2.3(@types/react@19.2.7)

  '@radix-ui/react-checkbox@1.3.3(@types/react-dom@19.2.3(@types/react@19.2.7))(@types/react@19.2.7)(react-dom@19.2.0(react@19.2.0))(react@19.2.0)':
    dependencies:
      '@radix-ui/primitive': 1.1.3
      '@radix-ui/react-compose-refs': 1.1.2(@types/react@19.2.7)(react@19.2.0)
      '@radix-ui/react-context': 1.1.2(@types/react@19.2.7)(react@19.2.0)
      '@radix-ui/react-presence': 1.1.5(@types/react-dom@19.2.3(@types/react@19.2.7))(@types/react@19.2.7)(react-dom@19.2.0(react@19.2.0))(react@19.2.0)
      '@radix-ui/react-primitive': 2.1.3(@types/react-dom@19.2.3(@types/react@19.2.7))(@types/react@19.2.7)(react-dom@19.2.0(react@19.2.0))(react@19.2.0)
      '@radix-ui/react-use-controllable-state': 1.2.2(@types/react@19.2.7)(react@19.2.0)
      '@radix-ui/react-use-previous': 1.1.1(@types/react@19.2.7)(react@19.2.0)
      '@radix-ui/react-use-size': 1.1.1(@types/react@19.2.7)(react@19.2.0)
      react: 19.2.0
      react-dom: 19.2.0(react@19.2.0)
    optionalDependencies:
      '@types/react': 19.2.7
      '@types/react-dom': 19.2.3(@types/react@19.2.7)

  '@radix-ui/react-collapsible@1.1.12(@types/react-dom@19.2.3(@types/react@19.2.7))(@types/react@19.2.7)(react-dom@19.2.0(react@19.2.0))(react@19.2.0)':
    dependencies:
      '@radix-ui/primitive': 1.1.3
      '@radix-ui/react-compose-refs': 1.1.2(@types/react@19.2.7)(react@19.2.0)
      '@radix-ui/react-context': 1.1.2(@types/react@19.2.7)(react@19.2.0)
      '@radix-ui/react-id': 1.1.1(@types/react@19.2.7)(react@19.2.0)
      '@radix-ui/react-presence': 1.1.5(@types/react-dom@19.2.3(@types/react@19.2.7))(@types/react@19.2.7)(react-dom@19.2.0(react@19.2.0))(react@19.2.0)
      '@radix-ui/react-primitive': 2.1.3(@types/react-dom@19.2.3(@types/react@19.2.7))(@types/react@19.2.7)(react-dom@19.2.0(react@19.2.0))(react@19.2.0)
      '@radix-ui/react-use-controllable-state': 1.2.2(@types/react@19.2.7)(react@19.2.0)
      '@radix-ui/react-use-layout-effect': 1.1.1(@types/react@19.2.7)(react@19.2.0)
      react: 19.2.0
      react-dom: 19.2.0(react@19.2.0)
    optionalDependencies:
      '@types/react': 19.2.7
      '@types/react-dom': 19.2.3(@types/react@19.2.7)

  '@radix-ui/react-collection@1.1.7(@types/react-dom@19.2.3(@types/react@19.2.7))(@types/react@19.2.7)(react-dom@19.2.0(react@19.2.0))(react@19.2.0)':
    dependencies:
      '@radix-ui/react-compose-refs': 1.1.2(@types/react@19.2.7)(react@19.2.0)
      '@radix-ui/react-context': 1.1.2(@types/react@19.2.7)(react@19.2.0)
      '@radix-ui/react-primitive': 2.1.3(@types/react-dom@19.2.3(@types/react@19.2.7))(@types/react@19.2.7)(react-dom@19.2.0(react@19.2.0))(react@19.2.0)
      '@radix-ui/react-slot': 1.2.3(@types/react@19.2.7)(react@19.2.0)
      react: 19.2.0
      react-dom: 19.2.0(react@19.2.0)
    optionalDependencies:
      '@types/react': 19.2.7
      '@types/react-dom': 19.2.3(@types/react@19.2.7)

  '@radix-ui/react-compose-refs@1.1.2(@types/react@19.2.7)(react@19.2.0)':
    dependencies:
      react: 19.2.0
    optionalDependencies:
      '@types/react': 19.2.7

  '@radix-ui/react-context-menu@2.2.16(@types/react-dom@19.2.3(@types/react@19.2.7))(@types/react@19.2.7)(react-dom@19.2.0(react@19.2.0))(react@19.2.0)':
    dependencies:
      '@radix-ui/primitive': 1.1.3
      '@radix-ui/react-context': 1.1.2(@types/react@19.2.7)(react@19.2.0)
      '@radix-ui/react-menu': 2.1.16(@types/react-dom@19.2.3(@types/react@19.2.7))(@types/react@19.2.7)(react-dom@19.2.0(react@19.2.0))(react@19.2.0)
      '@radix-ui/react-primitive': 2.1.3(@types/react-dom@19.2.3(@types/react@19.2.7))(@types/react@19.2.7)(react-dom@19.2.0(react@19.2.0))(react@19.2.0)
      '@radix-ui/react-use-callback-ref': 1.1.1(@types/react@19.2.7)(react@19.2.0)
      '@radix-ui/react-use-controllable-state': 1.2.2(@types/react@19.2.7)(react@19.2.0)
      react: 19.2.0
      react-dom: 19.2.0(react@19.2.0)
    optionalDependencies:
      '@types/react': 19.2.7
      '@types/react-dom': 19.2.3(@types/react@19.2.7)

  '@radix-ui/react-context@1.1.2(@types/react@19.2.7)(react@19.2.0)':
    dependencies:
      react: 19.2.0
    optionalDependencies:
      '@types/react': 19.2.7

  '@radix-ui/react-context@1.1.3(@types/react@19.2.7)(react@19.2.0)':
    dependencies:
      react: 19.2.0
    optionalDependencies:
      '@types/react': 19.2.7

  '@radix-ui/react-dialog@1.1.15(@types/react-dom@19.2.3(@types/react@19.2.7))(@types/react@19.2.7)(react-dom@19.2.0(react@19.2.0))(react@19.2.0)':
    dependencies:
      '@radix-ui/primitive': 1.1.3
      '@radix-ui/react-compose-refs': 1.1.2(@types/react@19.2.7)(react@19.2.0)
      '@radix-ui/react-context': 1.1.2(@types/react@19.2.7)(react@19.2.0)
      '@radix-ui/react-dismissable-layer': 1.1.11(@types/react-dom@19.2.3(@types/react@19.2.7))(@types/react@19.2.7)(react-dom@19.2.0(react@19.2.0))(react@19.2.0)
      '@radix-ui/react-focus-guards': 1.1.3(@types/react@19.2.7)(react@19.2.0)
      '@radix-ui/react-focus-scope': 1.1.7(@types/react-dom@19.2.3(@types/react@19.2.7))(@types/react@19.2.7)(react-dom@19.2.0(react@19.2.0))(react@19.2.0)
      '@radix-ui/react-id': 1.1.1(@types/react@19.2.7)(react@19.2.0)
      '@radix-ui/react-portal': 1.1.9(@types/react-dom@19.2.3(@types/react@19.2.7))(@types/react@19.2.7)(react-dom@19.2.0(react@19.2.0))(react@19.2.0)
      '@radix-ui/react-presence': 1.1.5(@types/react-dom@19.2.3(@types/react@19.2.7))(@types/react@19.2.7)(react-dom@19.2.0(react@19.2.0))(react@19.2.0)
      '@radix-ui/react-primitive': 2.1.3(@types/react-dom@19.2.3(@types/react@19.2.7))(@types/react@19.2.7)(react-dom@19.2.0(react@19.2.0))(react@19.2.0)
      '@radix-ui/react-slot': 1.2.3(@types/react@19.2.7)(react@19.2.0)
      '@radix-ui/react-use-controllable-state': 1.2.2(@types/react@19.2.7)(react@19.2.0)
      aria-hidden: 1.2.6
      react: 19.2.0
      react-dom: 19.2.0(react@19.2.0)
      react-remove-scroll: 2.7.1(@types/react@19.2.7)(react@19.2.0)
    optionalDependencies:
      '@types/react': 19.2.7
      '@types/react-dom': 19.2.3(@types/react@19.2.7)

  '@radix-ui/react-direction@1.1.1(@types/react@19.2.7)(react@19.2.0)':
    dependencies:
      react: 19.2.0
    optionalDependencies:
      '@types/react': 19.2.7

  '@radix-ui/react-dismissable-layer@1.1.11(@types/react-dom@19.2.3(@types/react@19.2.7))(@types/react@19.2.7)(react-dom@19.2.0(react@19.2.0))(react@19.2.0)':
    dependencies:
      '@radix-ui/primitive': 1.1.3
      '@radix-ui/react-compose-refs': 1.1.2(@types/react@19.2.7)(react@19.2.0)
      '@radix-ui/react-primitive': 2.1.3(@types/react-dom@19.2.3(@types/react@19.2.7))(@types/react@19.2.7)(react-dom@19.2.0(react@19.2.0))(react@19.2.0)
      '@radix-ui/react-use-callback-ref': 1.1.1(@types/react@19.2.7)(react@19.2.0)
      '@radix-ui/react-use-escape-keydown': 1.1.1(@types/react@19.2.7)(react@19.2.0)
      react: 19.2.0
      react-dom: 19.2.0(react@19.2.0)
    optionalDependencies:
      '@types/react': 19.2.7
      '@types/react-dom': 19.2.3(@types/react@19.2.7)

  '@radix-ui/react-dropdown-menu@2.1.16(@types/react-dom@19.2.3(@types/react@19.2.7))(@types/react@19.2.7)(react-dom@19.2.0(react@19.2.0))(react@19.2.0)':
    dependencies:
      '@radix-ui/primitive': 1.1.3
      '@radix-ui/react-compose-refs': 1.1.2(@types/react@19.2.7)(react@19.2.0)
      '@radix-ui/react-context': 1.1.2(@types/react@19.2.7)(react@19.2.0)
      '@radix-ui/react-id': 1.1.1(@types/react@19.2.7)(react@19.2.0)
      '@radix-ui/react-menu': 2.1.16(@types/react-dom@19.2.3(@types/react@19.2.7))(@types/react@19.2.7)(react-dom@19.2.0(react@19.2.0))(react@19.2.0)
      '@radix-ui/react-primitive': 2.1.3(@types/react-dom@19.2.3(@types/react@19.2.7))(@types/react@19.2.7)(react-dom@19.2.0(react@19.2.0))(react@19.2.0)
      '@radix-ui/react-use-controllable-state': 1.2.2(@types/react@19.2.7)(react@19.2.0)
      react: 19.2.0
      react-dom: 19.2.0(react@19.2.0)
    optionalDependencies:
      '@types/react': 19.2.7
      '@types/react-dom': 19.2.3(@types/react@19.2.7)

  '@radix-ui/react-focus-guards@1.1.3(@types/react@19.2.7)(react@19.2.0)':
    dependencies:
      react: 19.2.0
    optionalDependencies:
      '@types/react': 19.2.7

  '@radix-ui/react-focus-scope@1.1.7(@types/react-dom@19.2.3(@types/react@19.2.7))(@types/react@19.2.7)(react-dom@19.2.0(react@19.2.0))(react@19.2.0)':
    dependencies:
      '@radix-ui/react-compose-refs': 1.1.2(@types/react@19.2.7)(react@19.2.0)
      '@radix-ui/react-primitive': 2.1.3(@types/react-dom@19.2.3(@types/react@19.2.7))(@types/react@19.2.7)(react-dom@19.2.0(react@19.2.0))(react@19.2.0)
      '@radix-ui/react-use-callback-ref': 1.1.1(@types/react@19.2.7)(react@19.2.0)
      react: 19.2.0
      react-dom: 19.2.0(react@19.2.0)
    optionalDependencies:
      '@types/react': 19.2.7
      '@types/react-dom': 19.2.3(@types/react@19.2.7)

  '@radix-ui/react-hover-card@1.1.15(@types/react-dom@19.2.3(@types/react@19.2.7))(@types/react@19.2.7)(react-dom@19.2.0(react@19.2.0))(react@19.2.0)':
    dependencies:
      '@radix-ui/primitive': 1.1.3
      '@radix-ui/react-compose-refs': 1.1.2(@types/react@19.2.7)(react@19.2.0)
      '@radix-ui/react-context': 1.1.2(@types/react@19.2.7)(react@19.2.0)
      '@radix-ui/react-dismissable-layer': 1.1.11(@types/react-dom@19.2.3(@types/react@19.2.7))(@types/react@19.2.7)(react-dom@19.2.0(react@19.2.0))(react@19.2.0)
      '@radix-ui/react-popper': 1.2.8(@types/react-dom@19.2.3(@types/react@19.2.7))(@types/react@19.2.7)(react-dom@19.2.0(react@19.2.0))(react@19.2.0)
      '@radix-ui/react-portal': 1.1.9(@types/react-dom@19.2.3(@types/react@19.2.7))(@types/react@19.2.7)(react-dom@19.2.0(react@19.2.0))(react@19.2.0)
      '@radix-ui/react-presence': 1.1.5(@types/react-dom@19.2.3(@types/react@19.2.7))(@types/react@19.2.7)(react-dom@19.2.0(react@19.2.0))(react@19.2.0)
      '@radix-ui/react-primitive': 2.1.3(@types/react-dom@19.2.3(@types/react@19.2.7))(@types/react@19.2.7)(react-dom@19.2.0(react@19.2.0))(react@19.2.0)
      '@radix-ui/react-use-controllable-state': 1.2.2(@types/react@19.2.7)(react@19.2.0)
      react: 19.2.0
      react-dom: 19.2.0(react@19.2.0)
    optionalDependencies:
      '@types/react': 19.2.7
      '@types/react-dom': 19.2.3(@types/react@19.2.7)

  '@radix-ui/react-id@1.1.1(@types/react@19.2.7)(react@19.2.0)':
    dependencies:
      '@radix-ui/react-use-layout-effect': 1.1.1(@types/react@19.2.7)(react@19.2.0)
      react: 19.2.0
    optionalDependencies:
      '@types/react': 19.2.7

  '@radix-ui/react-label@2.1.8(@types/react-dom@19.2.3(@types/react@19.2.7))(@types/react@19.2.7)(react-dom@19.2.0(react@19.2.0))(react@19.2.0)':
    dependencies:
      '@radix-ui/react-primitive': 2.1.4(@types/react-dom@19.2.3(@types/react@19.2.7))(@types/react@19.2.7)(react-dom@19.2.0(react@19.2.0))(react@19.2.0)
      react: 19.2.0
      react-dom: 19.2.0(react@19.2.0)
    optionalDependencies:
      '@types/react': 19.2.7
      '@types/react-dom': 19.2.3(@types/react@19.2.7)

  '@radix-ui/react-menu@2.1.16(@types/react-dom@19.2.3(@types/react@19.2.7))(@types/react@19.2.7)(react-dom@19.2.0(react@19.2.0))(react@19.2.0)':
    dependencies:
      '@radix-ui/primitive': 1.1.3
      '@radix-ui/react-collection': 1.1.7(@types/react-dom@19.2.3(@types/react@19.2.7))(@types/react@19.2.7)(react-dom@19.2.0(react@19.2.0))(react@19.2.0)
      '@radix-ui/react-compose-refs': 1.1.2(@types/react@19.2.7)(react@19.2.0)
      '@radix-ui/react-context': 1.1.2(@types/react@19.2.7)(react@19.2.0)
      '@radix-ui/react-direction': 1.1.1(@types/react@19.2.7)(react@19.2.0)
      '@radix-ui/react-dismissable-layer': 1.1.11(@types/react-dom@19.2.3(@types/react@19.2.7))(@types/react@19.2.7)(react-dom@19.2.0(react@19.2.0))(react@19.2.0)
      '@radix-ui/react-focus-guards': 1.1.3(@types/react@19.2.7)(react@19.2.0)
      '@radix-ui/react-focus-scope': 1.1.7(@types/react-dom@19.2.3(@types/react@19.2.7))(@types/react@19.2.7)(react-dom@19.2.0(react@19.2.0))(react@19.2.0)
      '@radix-ui/react-id': 1.1.1(@types/react@19.2.7)(react@19.2.0)
      '@radix-ui/react-popper': 1.2.8(@types/react-dom@19.2.3(@types/react@19.2.7))(@types/react@19.2.7)(react-dom@19.2.0(react@19.2.0))(react@19.2.0)
      '@radix-ui/react-portal': 1.1.9(@types/react-dom@19.2.3(@types/react@19.2.7))(@types/react@19.2.7)(react-dom@19.2.0(react@19.2.0))(react@19.2.0)
      '@radix-ui/react-presence': 1.1.5(@types/react-dom@19.2.3(@types/react@19.2.7))(@types/react@19.2.7)(react-dom@19.2.0(react@19.2.0))(react@19.2.0)
      '@radix-ui/react-primitive': 2.1.3(@types/react-dom@19.2.3(@types/react@19.2.7))(@types/react@19.2.7)(react-dom@19.2.0(react@19.2.0))(react@19.2.0)
      '@radix-ui/react-roving-focus': 1.1.11(@types/react-dom@19.2.3(@types/react@19.2.7))(@types/react@19.2.7)(react-dom@19.2.0(react@19.2.0))(react@19.2.0)
      '@radix-ui/react-slot': 1.2.3(@types/react@19.2.7)(react@19.2.0)
      '@radix-ui/react-use-callback-ref': 1.1.1(@types/react@19.2.7)(react@19.2.0)
      aria-hidden: 1.2.6
      react: 19.2.0
      react-dom: 19.2.0(react@19.2.0)
      react-remove-scroll: 2.7.1(@types/react@19.2.7)(react@19.2.0)
    optionalDependencies:
      '@types/react': 19.2.7
      '@types/react-dom': 19.2.3(@types/react@19.2.7)

  '@radix-ui/react-menubar@1.1.16(@types/react-dom@19.2.3(@types/react@19.2.7))(@types/react@19.2.7)(react-dom@19.2.0(react@19.2.0))(react@19.2.0)':
    dependencies:
      '@radix-ui/primitive': 1.1.3
      '@radix-ui/react-collection': 1.1.7(@types/react-dom@19.2.3(@types/react@19.2.7))(@types/react@19.2.7)(react-dom@19.2.0(react@19.2.0))(react@19.2.0)
      '@radix-ui/react-compose-refs': 1.1.2(@types/react@19.2.7)(react@19.2.0)
      '@radix-ui/react-context': 1.1.2(@types/react@19.2.7)(react@19.2.0)
      '@radix-ui/react-direction': 1.1.1(@types/react@19.2.7)(react@19.2.0)
      '@radix-ui/react-id': 1.1.1(@types/react@19.2.7)(react@19.2.0)
      '@radix-ui/react-menu': 2.1.16(@types/react-dom@19.2.3(@types/react@19.2.7))(@types/react@19.2.7)(react-dom@19.2.0(react@19.2.0))(react@19.2.0)
      '@radix-ui/react-primitive': 2.1.3(@types/react-dom@19.2.3(@types/react@19.2.7))(@types/react@19.2.7)(react-dom@19.2.0(react@19.2.0))(react@19.2.0)
      '@radix-ui/react-roving-focus': 1.1.11(@types/react-dom@19.2.3(@types/react@19.2.7))(@types/react@19.2.7)(react-dom@19.2.0(react@19.2.0))(react@19.2.0)
      '@radix-ui/react-use-controllable-state': 1.2.2(@types/react@19.2.7)(react@19.2.0)
      react: 19.2.0
      react-dom: 19.2.0(react@19.2.0)
    optionalDependencies:
      '@types/react': 19.2.7
      '@types/react-dom': 19.2.3(@types/react@19.2.7)

  '@radix-ui/react-navigation-menu@1.2.14(@types/react-dom@19.2.3(@types/react@19.2.7))(@types/react@19.2.7)(react-dom@19.2.0(react@19.2.0))(react@19.2.0)':
    dependencies:
      '@radix-ui/primitive': 1.1.3
      '@radix-ui/react-collection': 1.1.7(@types/react-dom@19.2.3(@types/react@19.2.7))(@types/react@19.2.7)(react-dom@19.2.0(react@19.2.0))(react@19.2.0)
      '@radix-ui/react-compose-refs': 1.1.2(@types/react@19.2.7)(react@19.2.0)
      '@radix-ui/react-context': 1.1.2(@types/react@19.2.7)(react@19.2.0)
      '@radix-ui/react-direction': 1.1.1(@types/react@19.2.7)(react@19.2.0)
      '@radix-ui/react-dismissable-layer': 1.1.11(@types/react-dom@19.2.3(@types/react@19.2.7))(@types/react@19.2.7)(react-dom@19.2.0(react@19.2.0))(react@19.2.0)
      '@radix-ui/react-id': 1.1.1(@types/react@19.2.7)(react@19.2.0)
      '@radix-ui/react-presence': 1.1.5(@types/react-dom@19.2.3(@types/react@19.2.7))(@types/react@19.2.7)(react-dom@19.2.0(react@19.2.0))(react@19.2.0)
      '@radix-ui/react-primitive': 2.1.3(@types/react-dom@19.2.3(@types/react@19.2.7))(@types/react@19.2.7)(react-dom@19.2.0(react@19.2.0))(react@19.2.0)
      '@radix-ui/react-use-callback-ref': 1.1.1(@types/react@19.2.7)(react@19.2.0)
      '@radix-ui/react-use-controllable-state': 1.2.2(@types/react@19.2.7)(react@19.2.0)
      '@radix-ui/react-use-layout-effect': 1.1.1(@types/react@19.2.7)(react@19.2.0)
      '@radix-ui/react-use-previous': 1.1.1(@types/react@19.2.7)(react@19.2.0)
      '@radix-ui/react-visually-hidden': 1.2.3(@types/react-dom@19.2.3(@types/react@19.2.7))(@types/react@19.2.7)(react-dom@19.2.0(react@19.2.0))(react@19.2.0)
      react: 19.2.0
      react-dom: 19.2.0(react@19.2.0)
    optionalDependencies:
      '@types/react': 19.2.7
      '@types/react-dom': 19.2.3(@types/react@19.2.7)

  '@radix-ui/react-popover@1.1.15(@types/react-dom@19.2.3(@types/react@19.2.7))(@types/react@19.2.7)(react-dom@19.2.0(react@19.2.0))(react@19.2.0)':
    dependencies:
      '@radix-ui/primitive': 1.1.3
      '@radix-ui/react-compose-refs': 1.1.2(@types/react@19.2.7)(react@19.2.0)
      '@radix-ui/react-context': 1.1.2(@types/react@19.2.7)(react@19.2.0)
      '@radix-ui/react-dismissable-layer': 1.1.11(@types/react-dom@19.2.3(@types/react@19.2.7))(@types/react@19.2.7)(react-dom@19.2.0(react@19.2.0))(react@19.2.0)
      '@radix-ui/react-focus-guards': 1.1.3(@types/react@19.2.7)(react@19.2.0)
      '@radix-ui/react-focus-scope': 1.1.7(@types/react-dom@19.2.3(@types/react@19.2.7))(@types/react@19.2.7)(react-dom@19.2.0(react@19.2.0))(react@19.2.0)
      '@radix-ui/react-id': 1.1.1(@types/react@19.2.7)(react@19.2.0)
      '@radix-ui/react-popper': 1.2.8(@types/react-dom@19.2.3(@types/react@19.2.7))(@types/react@19.2.7)(react-dom@19.2.0(react@19.2.0))(react@19.2.0)
      '@radix-ui/react-portal': 1.1.9(@types/react-dom@19.2.3(@types/react@19.2.7))(@types/react@19.2.7)(react-dom@19.2.0(react@19.2.0))(react@19.2.0)
      '@radix-ui/react-presence': 1.1.5(@types/react-dom@19.2.3(@types/react@19.2.7))(@types/react@19.2.7)(react-dom@19.2.0(react@19.2.0))(react@19.2.0)
      '@radix-ui/react-primitive': 2.1.3(@types/react-dom@19.2.3(@types/react@19.2.7))(@types/react@19.2.7)(react-dom@19.2.0(react@19.2.0))(react@19.2.0)
      '@radix-ui/react-slot': 1.2.3(@types/react@19.2.7)(react@19.2.0)
      '@radix-ui/react-use-controllable-state': 1.2.2(@types/react@19.2.7)(react@19.2.0)
      aria-hidden: 1.2.6
      react: 19.2.0
      react-dom: 19.2.0(react@19.2.0)
      react-remove-scroll: 2.7.1(@types/react@19.2.7)(react@19.2.0)
    optionalDependencies:
      '@types/react': 19.2.7
      '@types/react-dom': 19.2.3(@types/react@19.2.7)

  '@radix-ui/react-popper@1.2.8(@types/react-dom@19.2.3(@types/react@19.2.7))(@types/react@19.2.7)(react-dom@19.2.0(react@19.2.0))(react@19.2.0)':
    dependencies:
      '@floating-ui/react-dom': 2.1.6(react-dom@19.2.0(react@19.2.0))(react@19.2.0)
      '@radix-ui/react-arrow': 1.1.7(@types/react-dom@19.2.3(@types/react@19.2.7))(@types/react@19.2.7)(react-dom@19.2.0(react@19.2.0))(react@19.2.0)
      '@radix-ui/react-compose-refs': 1.1.2(@types/react@19.2.7)(react@19.2.0)
      '@radix-ui/react-context': 1.1.2(@types/react@19.2.7)(react@19.2.0)
      '@radix-ui/react-primitive': 2.1.3(@types/react-dom@19.2.3(@types/react@19.2.7))(@types/react@19.2.7)(react-dom@19.2.0(react@19.2.0))(react@19.2.0)
      '@radix-ui/react-use-callback-ref': 1.1.1(@types/react@19.2.7)(react@19.2.0)
      '@radix-ui/react-use-layout-effect': 1.1.1(@types/react@19.2.7)(react@19.2.0)
      '@radix-ui/react-use-rect': 1.1.1(@types/react@19.2.7)(react@19.2.0)
      '@radix-ui/react-use-size': 1.1.1(@types/react@19.2.7)(react@19.2.0)
      '@radix-ui/rect': 1.1.1
      react: 19.2.0
      react-dom: 19.2.0(react@19.2.0)
    optionalDependencies:
      '@types/react': 19.2.7
      '@types/react-dom': 19.2.3(@types/react@19.2.7)

  '@radix-ui/react-portal@1.1.9(@types/react-dom@19.2.3(@types/react@19.2.7))(@types/react@19.2.7)(react-dom@19.2.0(react@19.2.0))(react@19.2.0)':
    dependencies:
      '@radix-ui/react-primitive': 2.1.3(@types/react-dom@19.2.3(@types/react@19.2.7))(@types/react@19.2.7)(react-dom@19.2.0(react@19.2.0))(react@19.2.0)
      '@radix-ui/react-use-layout-effect': 1.1.1(@types/react@19.2.7)(react@19.2.0)
      react: 19.2.0
      react-dom: 19.2.0(react@19.2.0)
    optionalDependencies:
      '@types/react': 19.2.7
      '@types/react-dom': 19.2.3(@types/react@19.2.7)

  '@radix-ui/react-presence@1.1.5(@types/react-dom@19.2.3(@types/react@19.2.7))(@types/react@19.2.7)(react-dom@19.2.0(react@19.2.0))(react@19.2.0)':
    dependencies:
      '@radix-ui/react-compose-refs': 1.1.2(@types/react@19.2.7)(react@19.2.0)
      '@radix-ui/react-use-layout-effect': 1.1.1(@types/react@19.2.7)(react@19.2.0)
      react: 19.2.0
      react-dom: 19.2.0(react@19.2.0)
    optionalDependencies:
      '@types/react': 19.2.7
      '@types/react-dom': 19.2.3(@types/react@19.2.7)

  '@radix-ui/react-primitive@2.1.3(@types/react-dom@19.2.3(@types/react@19.2.7))(@types/react@19.2.7)(react-dom@19.2.0(react@19.2.0))(react@19.2.0)':
    dependencies:
      '@radix-ui/react-slot': 1.2.3(@types/react@19.2.7)(react@19.2.0)
      react: 19.2.0
      react-dom: 19.2.0(react@19.2.0)
    optionalDependencies:
      '@types/react': 19.2.7
      '@types/react-dom': 19.2.3(@types/react@19.2.7)

  '@radix-ui/react-primitive@2.1.4(@types/react-dom@19.2.3(@types/react@19.2.7))(@types/react@19.2.7)(react-dom@19.2.0(react@19.2.0))(react@19.2.0)':
    dependencies:
      '@radix-ui/react-slot': 1.2.4(@types/react@19.2.7)(react@19.2.0)
      react: 19.2.0
      react-dom: 19.2.0(react@19.2.0)
    optionalDependencies:
      '@types/react': 19.2.7
      '@types/react-dom': 19.2.3(@types/react@19.2.7)

  '@radix-ui/react-progress@1.1.8(@types/react-dom@19.2.3(@types/react@19.2.7))(@types/react@19.2.7)(react-dom@19.2.0(react@19.2.0))(react@19.2.0)':
    dependencies:
      '@radix-ui/react-context': 1.1.3(@types/react@19.2.7)(react@19.2.0)
      '@radix-ui/react-primitive': 2.1.4(@types/react-dom@19.2.3(@types/react@19.2.7))(@types/react@19.2.7)(react-dom@19.2.0(react@19.2.0))(react@19.2.0)
      react: 19.2.0
      react-dom: 19.2.0(react@19.2.0)
    optionalDependencies:
      '@types/react': 19.2.7
      '@types/react-dom': 19.2.3(@types/react@19.2.7)

  '@radix-ui/react-radio-group@1.3.8(@types/react-dom@19.2.3(@types/react@19.2.7))(@types/react@19.2.7)(react-dom@19.2.0(react@19.2.0))(react@19.2.0)':
    dependencies:
      '@radix-ui/primitive': 1.1.3
      '@radix-ui/react-compose-refs': 1.1.2(@types/react@19.2.7)(react@19.2.0)
      '@radix-ui/react-context': 1.1.2(@types/react@19.2.7)(react@19.2.0)
      '@radix-ui/react-direction': 1.1.1(@types/react@19.2.7)(react@19.2.0)
      '@radix-ui/react-presence': 1.1.5(@types/react-dom@19.2.3(@types/react@19.2.7))(@types/react@19.2.7)(react-dom@19.2.0(react@19.2.0))(react@19.2.0)
      '@radix-ui/react-primitive': 2.1.3(@types/react-dom@19.2.3(@types/react@19.2.7))(@types/react@19.2.7)(react-dom@19.2.0(react@19.2.0))(react@19.2.0)
      '@radix-ui/react-roving-focus': 1.1.11(@types/react-dom@19.2.3(@types/react@19.2.7))(@types/react@19.2.7)(react-dom@19.2.0(react@19.2.0))(react@19.2.0)
      '@radix-ui/react-use-controllable-state': 1.2.2(@types/react@19.2.7)(react@19.2.0)
      '@radix-ui/react-use-previous': 1.1.1(@types/react@19.2.7)(react@19.2.0)
      '@radix-ui/react-use-size': 1.1.1(@types/react@19.2.7)(react@19.2.0)
      react: 19.2.0
      react-dom: 19.2.0(react@19.2.0)
    optionalDependencies:
      '@types/react': 19.2.7
      '@types/react-dom': 19.2.3(@types/react@19.2.7)

  '@radix-ui/react-roving-focus@1.1.11(@types/react-dom@19.2.3(@types/react@19.2.7))(@types/react@19.2.7)(react-dom@19.2.0(react@19.2.0))(react@19.2.0)':
    dependencies:
      '@radix-ui/primitive': 1.1.3
      '@radix-ui/react-collection': 1.1.7(@types/react-dom@19.2.3(@types/react@19.2.7))(@types/react@19.2.7)(react-dom@19.2.0(react@19.2.0))(react@19.2.0)
      '@radix-ui/react-compose-refs': 1.1.2(@types/react@19.2.7)(react@19.2.0)
      '@radix-ui/react-context': 1.1.2(@types/react@19.2.7)(react@19.2.0)
      '@radix-ui/react-direction': 1.1.1(@types/react@19.2.7)(react@19.2.0)
      '@radix-ui/react-id': 1.1.1(@types/react@19.2.7)(react@19.2.0)
      '@radix-ui/react-primitive': 2.1.3(@types/react-dom@19.2.3(@types/react@19.2.7))(@types/react@19.2.7)(react-dom@19.2.0(react@19.2.0))(react@19.2.0)
      '@radix-ui/react-use-callback-ref': 1.1.1(@types/react@19.2.7)(react@19.2.0)
      '@radix-ui/react-use-controllable-state': 1.2.2(@types/react@19.2.7)(react@19.2.0)
      react: 19.2.0
      react-dom: 19.2.0(react@19.2.0)
    optionalDependencies:
      '@types/react': 19.2.7
      '@types/react-dom': 19.2.3(@types/react@19.2.7)

  '@radix-ui/react-scroll-area@1.2.10(@types/react-dom@19.2.3(@types/react@19.2.7))(@types/react@19.2.7)(react-dom@19.2.0(react@19.2.0))(react@19.2.0)':
    dependencies:
      '@radix-ui/number': 1.1.1
      '@radix-ui/primitive': 1.1.3
      '@radix-ui/react-compose-refs': 1.1.2(@types/react@19.2.7)(react@19.2.0)
      '@radix-ui/react-context': 1.1.2(@types/react@19.2.7)(react@19.2.0)
      '@radix-ui/react-direction': 1.1.1(@types/react@19.2.7)(react@19.2.0)
      '@radix-ui/react-presence': 1.1.5(@types/react-dom@19.2.3(@types/react@19.2.7))(@types/react@19.2.7)(react-dom@19.2.0(react@19.2.0))(react@19.2.0)
      '@radix-ui/react-primitive': 2.1.3(@types/react-dom@19.2.3(@types/react@19.2.7))(@types/react@19.2.7)(react-dom@19.2.0(react@19.2.0))(react@19.2.0)
      '@radix-ui/react-use-callback-ref': 1.1.1(@types/react@19.2.7)(react@19.2.0)
      '@radix-ui/react-use-layout-effect': 1.1.1(@types/react@19.2.7)(react@19.2.0)
      react: 19.2.0
      react-dom: 19.2.0(react@19.2.0)
    optionalDependencies:
      '@types/react': 19.2.7
      '@types/react-dom': 19.2.3(@types/react@19.2.7)

  '@radix-ui/react-select@2.2.6(@types/react-dom@19.2.3(@types/react@19.2.7))(@types/react@19.2.7)(react-dom@19.2.0(react@19.2.0))(react@19.2.0)':
    dependencies:
      '@radix-ui/number': 1.1.1
      '@radix-ui/primitive': 1.1.3
      '@radix-ui/react-collection': 1.1.7(@types/react-dom@19.2.3(@types/react@19.2.7))(@types/react@19.2.7)(react-dom@19.2.0(react@19.2.0))(react@19.2.0)
      '@radix-ui/react-compose-refs': 1.1.2(@types/react@19.2.7)(react@19.2.0)
      '@radix-ui/react-context': 1.1.2(@types/react@19.2.7)(react@19.2.0)
      '@radix-ui/react-direction': 1.1.1(@types/react@19.2.7)(react@19.2.0)
      '@radix-ui/react-dismissable-layer': 1.1.11(@types/react-dom@19.2.3(@types/react@19.2.7))(@types/react@19.2.7)(react-dom@19.2.0(react@19.2.0))(react@19.2.0)
      '@radix-ui/react-focus-guards': 1.1.3(@types/react@19.2.7)(react@19.2.0)
      '@radix-ui/react-focus-scope': 1.1.7(@types/react-dom@19.2.3(@types/react@19.2.7))(@types/react@19.2.7)(react-dom@19.2.0(react@19.2.0))(react@19.2.0)
      '@radix-ui/react-id': 1.1.1(@types/react@19.2.7)(react@19.2.0)
      '@radix-ui/react-popper': 1.2.8(@types/react-dom@19.2.3(@types/react@19.2.7))(@types/react@19.2.7)(react-dom@19.2.0(react@19.2.0))(react@19.2.0)
      '@radix-ui/react-portal': 1.1.9(@types/react-dom@19.2.3(@types/react@19.2.7))(@types/react@19.2.7)(react-dom@19.2.0(react@19.2.0))(react@19.2.0)
      '@radix-ui/react-primitive': 2.1.3(@types/react-dom@19.2.3(@types/react@19.2.7))(@types/react@19.2.7)(react-dom@19.2.0(react@19.2.0))(react@19.2.0)
      '@radix-ui/react-slot': 1.2.3(@types/react@19.2.7)(react@19.2.0)
      '@radix-ui/react-use-callback-ref': 1.1.1(@types/react@19.2.7)(react@19.2.0)
      '@radix-ui/react-use-controllable-state': 1.2.2(@types/react@19.2.7)(react@19.2.0)
      '@radix-ui/react-use-layout-effect': 1.1.1(@types/react@19.2.7)(react@19.2.0)
      '@radix-ui/react-use-previous': 1.1.1(@types/react@19.2.7)(react@19.2.0)
      '@radix-ui/react-visually-hidden': 1.2.3(@types/react-dom@19.2.3(@types/react@19.2.7))(@types/react@19.2.7)(react-dom@19.2.0(react@19.2.0))(react@19.2.0)
      aria-hidden: 1.2.6
      react: 19.2.0
      react-dom: 19.2.0(react@19.2.0)
      react-remove-scroll: 2.7.1(@types/react@19.2.7)(react@19.2.0)
    optionalDependencies:
      '@types/react': 19.2.7
      '@types/react-dom': 19.2.3(@types/react@19.2.7)

  '@radix-ui/react-separator@1.1.8(@types/react-dom@19.2.3(@types/react@19.2.7))(@types/react@19.2.7)(react-dom@19.2.0(react@19.2.0))(react@19.2.0)':
    dependencies:
      '@radix-ui/react-primitive': 2.1.4(@types/react-dom@19.2.3(@types/react@19.2.7))(@types/react@19.2.7)(react-dom@19.2.0(react@19.2.0))(react@19.2.0)
      react: 19.2.0
      react-dom: 19.2.0(react@19.2.0)
    optionalDependencies:
      '@types/react': 19.2.7
      '@types/react-dom': 19.2.3(@types/react@19.2.7)

  '@radix-ui/react-slider@1.3.6(@types/react-dom@19.2.3(@types/react@19.2.7))(@types/react@19.2.7)(react-dom@19.2.0(react@19.2.0))(react@19.2.0)':
    dependencies:
      '@radix-ui/number': 1.1.1
      '@radix-ui/primitive': 1.1.3
      '@radix-ui/react-collection': 1.1.7(@types/react-dom@19.2.3(@types/react@19.2.7))(@types/react@19.2.7)(react-dom@19.2.0(react@19.2.0))(react@19.2.0)
      '@radix-ui/react-compose-refs': 1.1.2(@types/react@19.2.7)(react@19.2.0)
      '@radix-ui/react-context': 1.1.2(@types/react@19.2.7)(react@19.2.0)
      '@radix-ui/react-direction': 1.1.1(@types/react@19.2.7)(react@19.2.0)
      '@radix-ui/react-primitive': 2.1.3(@types/react-dom@19.2.3(@types/react@19.2.7))(@types/react@19.2.7)(react-dom@19.2.0(react@19.2.0))(react@19.2.0)
      '@radix-ui/react-use-controllable-state': 1.2.2(@types/react@19.2.7)(react@19.2.0)
      '@radix-ui/react-use-layout-effect': 1.1.1(@types/react@19.2.7)(react@19.2.0)
      '@radix-ui/react-use-previous': 1.1.1(@types/react@19.2.7)(react@19.2.0)
      '@radix-ui/react-use-size': 1.1.1(@types/react@19.2.7)(react@19.2.0)
      react: 19.2.0
      react-dom: 19.2.0(react@19.2.0)
    optionalDependencies:
      '@types/react': 19.2.7
      '@types/react-dom': 19.2.3(@types/react@19.2.7)

  '@radix-ui/react-slot@1.2.3(@types/react@19.2.7)(react@19.2.0)':
    dependencies:
      '@radix-ui/react-compose-refs': 1.1.2(@types/react@19.2.7)(react@19.2.0)
      react: 19.2.0
    optionalDependencies:
      '@types/react': 19.2.7

  '@radix-ui/react-slot@1.2.4(@types/react@19.2.7)(react@19.2.0)':
    dependencies:
      '@radix-ui/react-compose-refs': 1.1.2(@types/react@19.2.7)(react@19.2.0)
      react: 19.2.0
    optionalDependencies:
      '@types/react': 19.2.7

  '@radix-ui/react-switch@1.2.6(@types/react-dom@19.2.3(@types/react@19.2.7))(@types/react@19.2.7)(react-dom@19.2.0(react@19.2.0))(react@19.2.0)':
    dependencies:
      '@radix-ui/primitive': 1.1.3
      '@radix-ui/react-compose-refs': 1.1.2(@types/react@19.2.7)(react@19.2.0)
      '@radix-ui/react-context': 1.1.2(@types/react@19.2.7)(react@19.2.0)
      '@radix-ui/react-primitive': 2.1.3(@types/react-dom@19.2.3(@types/react@19.2.7))(@types/react@19.2.7)(react-dom@19.2.0(react@19.2.0))(react@19.2.0)
      '@radix-ui/react-use-controllable-state': 1.2.2(@types/react@19.2.7)(react@19.2.0)
      '@radix-ui/react-use-previous': 1.1.1(@types/react@19.2.7)(react@19.2.0)
      '@radix-ui/react-use-size': 1.1.1(@types/react@19.2.7)(react@19.2.0)
      react: 19.2.0
      react-dom: 19.2.0(react@19.2.0)
    optionalDependencies:
      '@types/react': 19.2.7
      '@types/react-dom': 19.2.3(@types/react@19.2.7)

  '@radix-ui/react-tabs@1.1.13(@types/react-dom@19.2.3(@types/react@19.2.7))(@types/react@19.2.7)(react-dom@19.2.0(react@19.2.0))(react@19.2.0)':
    dependencies:
      '@radix-ui/primitive': 1.1.3
      '@radix-ui/react-context': 1.1.2(@types/react@19.2.7)(react@19.2.0)
      '@radix-ui/react-direction': 1.1.1(@types/react@19.2.7)(react@19.2.0)
      '@radix-ui/react-id': 1.1.1(@types/react@19.2.7)(react@19.2.0)
      '@radix-ui/react-presence': 1.1.5(@types/react-dom@19.2.3(@types/react@19.2.7))(@types/react@19.2.7)(react-dom@19.2.0(react@19.2.0))(react@19.2.0)
      '@radix-ui/react-primitive': 2.1.3(@types/react-dom@19.2.3(@types/react@19.2.7))(@types/react@19.2.7)(react-dom@19.2.0(react@19.2.0))(react@19.2.0)
      '@radix-ui/react-roving-focus': 1.1.11(@types/react-dom@19.2.3(@types/react@19.2.7))(@types/react@19.2.7)(react-dom@19.2.0(react@19.2.0))(react@19.2.0)
      '@radix-ui/react-use-controllable-state': 1.2.2(@types/react@19.2.7)(react@19.2.0)
      react: 19.2.0
      react-dom: 19.2.0(react@19.2.0)
    optionalDependencies:
      '@types/react': 19.2.7
      '@types/react-dom': 19.2.3(@types/react@19.2.7)

  '@radix-ui/react-toggle-group@1.1.11(@types/react-dom@19.2.3(@types/react@19.2.7))(@types/react@19.2.7)(react-dom@19.2.0(react@19.2.0))(react@19.2.0)':
    dependencies:
      '@radix-ui/primitive': 1.1.3
      '@radix-ui/react-context': 1.1.2(@types/react@19.2.7)(react@19.2.0)
      '@radix-ui/react-direction': 1.1.1(@types/react@19.2.7)(react@19.2.0)
      '@radix-ui/react-primitive': 2.1.3(@types/react-dom@19.2.3(@types/react@19.2.7))(@types/react@19.2.7)(react-dom@19.2.0(react@19.2.0))(react@19.2.0)
      '@radix-ui/react-roving-focus': 1.1.11(@types/react-dom@19.2.3(@types/react@19.2.7))(@types/react@19.2.7)(react-dom@19.2.0(react@19.2.0))(react@19.2.0)
      '@radix-ui/react-toggle': 1.1.10(@types/react-dom@19.2.3(@types/react@19.2.7))(@types/react@19.2.7)(react-dom@19.2.0(react@19.2.0))(react@19.2.0)
      '@radix-ui/react-use-controllable-state': 1.2.2(@types/react@19.2.7)(react@19.2.0)
      react: 19.2.0
      react-dom: 19.2.0(react@19.2.0)
    optionalDependencies:
      '@types/react': 19.2.7
      '@types/react-dom': 19.2.3(@types/react@19.2.7)

  '@radix-ui/react-toggle@1.1.10(@types/react-dom@19.2.3(@types/react@19.2.7))(@types/react@19.2.7)(react-dom@19.2.0(react@19.2.0))(react@19.2.0)':
    dependencies:
      '@radix-ui/primitive': 1.1.3
      '@radix-ui/react-primitive': 2.1.3(@types/react-dom@19.2.3(@types/react@19.2.7))(@types/react@19.2.7)(react-dom@19.2.0(react@19.2.0))(react@19.2.0)
      '@radix-ui/react-use-controllable-state': 1.2.2(@types/react@19.2.7)(react@19.2.0)
      react: 19.2.0
      react-dom: 19.2.0(react@19.2.0)
    optionalDependencies:
      '@types/react': 19.2.7
      '@types/react-dom': 19.2.3(@types/react@19.2.7)

  '@radix-ui/react-tooltip@1.2.8(@types/react-dom@19.2.3(@types/react@19.2.7))(@types/react@19.2.7)(react-dom@19.2.0(react@19.2.0))(react@19.2.0)':
    dependencies:
      '@radix-ui/primitive': 1.1.3
      '@radix-ui/react-compose-refs': 1.1.2(@types/react@19.2.7)(react@19.2.0)
      '@radix-ui/react-context': 1.1.2(@types/react@19.2.7)(react@19.2.0)
      '@radix-ui/react-dismissable-layer': 1.1.11(@types/react-dom@19.2.3(@types/react@19.2.7))(@types/react@19.2.7)(react-dom@19.2.0(react@19.2.0))(react@19.2.0)
      '@radix-ui/react-id': 1.1.1(@types/react@19.2.7)(react@19.2.0)
      '@radix-ui/react-popper': 1.2.8(@types/react-dom@19.2.3(@types/react@19.2.7))(@types/react@19.2.7)(react-dom@19.2.0(react@19.2.0))(react@19.2.0)
      '@radix-ui/react-portal': 1.1.9(@types/react-dom@19.2.3(@types/react@19.2.7))(@types/react@19.2.7)(react-dom@19.2.0(react@19.2.0))(react@19.2.0)
      '@radix-ui/react-presence': 1.1.5(@types/react-dom@19.2.3(@types/react@19.2.7))(@types/react@19.2.7)(react-dom@19.2.0(react@19.2.0))(react@19.2.0)
      '@radix-ui/react-primitive': 2.1.3(@types/react-dom@19.2.3(@types/react@19.2.7))(@types/react@19.2.7)(react-dom@19.2.0(react@19.2.0))(react@19.2.0)
      '@radix-ui/react-slot': 1.2.3(@types/react@19.2.7)(react@19.2.0)
      '@radix-ui/react-use-controllable-state': 1.2.2(@types/react@19.2.7)(react@19.2.0)
      '@radix-ui/react-visually-hidden': 1.2.3(@types/react-dom@19.2.3(@types/react@19.2.7))(@types/react@19.2.7)(react-dom@19.2.0(react@19.2.0))(react@19.2.0)
      react: 19.2.0
      react-dom: 19.2.0(react@19.2.0)
    optionalDependencies:
      '@types/react': 19.2.7
      '@types/react-dom': 19.2.3(@types/react@19.2.7)

  '@radix-ui/react-use-callback-ref@1.1.1(@types/react@19.2.7)(react@19.2.0)':
    dependencies:
      react: 19.2.0
    optionalDependencies:
      '@types/react': 19.2.7

  '@radix-ui/react-use-controllable-state@1.2.2(@types/react@19.2.7)(react@19.2.0)':
    dependencies:
      '@radix-ui/react-use-effect-event': 0.0.2(@types/react@19.2.7)(react@19.2.0)
      '@radix-ui/react-use-layout-effect': 1.1.1(@types/react@19.2.7)(react@19.2.0)
      react: 19.2.0
    optionalDependencies:
      '@types/react': 19.2.7

  '@radix-ui/react-use-effect-event@0.0.2(@types/react@19.2.7)(react@19.2.0)':
    dependencies:
      '@radix-ui/react-use-layout-effect': 1.1.1(@types/react@19.2.7)(react@19.2.0)
      react: 19.2.0
    optionalDependencies:
      '@types/react': 19.2.7

  '@radix-ui/react-use-escape-keydown@1.1.1(@types/react@19.2.7)(react@19.2.0)':
    dependencies:
      '@radix-ui/react-use-callback-ref': 1.1.1(@types/react@19.2.7)(react@19.2.0)
      react: 19.2.0
    optionalDependencies:
      '@types/react': 19.2.7

  '@radix-ui/react-use-is-hydrated@0.1.0(@types/react@19.2.7)(react@19.2.0)':
    dependencies:
      react: 19.2.0
      use-sync-external-store: 1.6.0(react@19.2.0)
    optionalDependencies:
      '@types/react': 19.2.7

  '@radix-ui/react-use-layout-effect@1.1.1(@types/react@19.2.7)(react@19.2.0)':
    dependencies:
      react: 19.2.0
    optionalDependencies:
      '@types/react': 19.2.7

  '@radix-ui/react-use-previous@1.1.1(@types/react@19.2.7)(react@19.2.0)':
    dependencies:
      react: 19.2.0
    optionalDependencies:
      '@types/react': 19.2.7

  '@radix-ui/react-use-rect@1.1.1(@types/react@19.2.7)(react@19.2.0)':
    dependencies:
      '@radix-ui/rect': 1.1.1
      react: 19.2.0
    optionalDependencies:
      '@types/react': 19.2.7

  '@radix-ui/react-use-size@1.1.1(@types/react@19.2.7)(react@19.2.0)':
    dependencies:
      '@radix-ui/react-use-layout-effect': 1.1.1(@types/react@19.2.7)(react@19.2.0)
      react: 19.2.0
    optionalDependencies:
      '@types/react': 19.2.7

  '@radix-ui/react-visually-hidden@1.2.3(@types/react-dom@19.2.3(@types/react@19.2.7))(@types/react@19.2.7)(react-dom@19.2.0(react@19.2.0))(react@19.2.0)':
    dependencies:
      '@radix-ui/react-primitive': 2.1.3(@types/react-dom@19.2.3(@types/react@19.2.7))(@types/react@19.2.7)(react-dom@19.2.0(react@19.2.0))(react@19.2.0)
      react: 19.2.0
      react-dom: 19.2.0(react@19.2.0)
    optionalDependencies:
      '@types/react': 19.2.7
      '@types/react-dom': 19.2.3(@types/react@19.2.7)

  '@radix-ui/rect@1.1.1': {}

  '@reduxjs/toolkit@2.11.0(react-redux@9.2.0(@types/react@18.3.27)(react@18.3.1)(redux@5.0.1))(react@18.3.1)':
    dependencies:
      '@standard-schema/spec': 1.0.0
      '@standard-schema/utils': 0.3.0
      immer: 11.0.1
      redux: 5.0.1
      redux-thunk: 3.1.0(redux@5.0.1)
      reselect: 5.1.1
    optionalDependencies:
      react: 18.3.1
      react-redux: 9.2.0(@types/react@18.3.27)(react@18.3.1)(redux@5.0.1)

  '@rolldown/pluginutils@1.0.0-beta.27': {}

  '@rollup/rollup-android-arm-eabi@4.53.3':
    optional: true

  '@rollup/rollup-android-arm64@4.53.3':
    optional: true

  '@rollup/rollup-darwin-arm64@4.53.3':
    optional: true

  '@rollup/rollup-darwin-x64@4.53.3':
    optional: true

  '@rollup/rollup-freebsd-arm64@4.53.3':
    optional: true

  '@rollup/rollup-freebsd-x64@4.53.3':
    optional: true

  '@rollup/rollup-linux-arm-gnueabihf@4.53.3':
    optional: true

  '@rollup/rollup-linux-arm-musleabihf@4.53.3':
    optional: true

  '@rollup/rollup-linux-arm64-gnu@4.53.3':
    optional: true

  '@rollup/rollup-linux-arm64-musl@4.53.3':
    optional: true

  '@rollup/rollup-linux-loong64-gnu@4.53.3':
    optional: true

  '@rollup/rollup-linux-ppc64-gnu@4.53.3':
    optional: true

  '@rollup/rollup-linux-riscv64-gnu@4.53.3':
    optional: true

  '@rollup/rollup-linux-riscv64-musl@4.53.3':
    optional: true

  '@rollup/rollup-linux-s390x-gnu@4.53.3':
    optional: true

  '@rollup/rollup-linux-x64-gnu@4.53.3':
    optional: true

  '@rollup/rollup-linux-x64-musl@4.53.3':
    optional: true

  '@rollup/rollup-openharmony-arm64@4.53.3':
    optional: true

  '@rollup/rollup-win32-arm64-msvc@4.53.3':
    optional: true

  '@rollup/rollup-win32-ia32-msvc@4.53.3':
    optional: true

  '@rollup/rollup-win32-x64-gnu@4.53.3':
    optional: true

  '@rollup/rollup-win32-x64-msvc@4.53.3':
    optional: true

  '@standard-schema/spec@1.0.0': {}

  '@standard-schema/utils@0.3.0': {}

  '@supabase/auth-js@2.86.0':
    dependencies:
      tslib: 2.8.1

  '@supabase/functions-js@2.86.0':
    dependencies:
      tslib: 2.8.1

  '@supabase/postgrest-js@2.86.0':
    dependencies:
      tslib: 2.8.1

  '@supabase/realtime-js@2.86.0':
    dependencies:
      '@types/phoenix': 1.6.6
      '@types/ws': 8.18.1
      tslib: 2.8.1
      ws: 8.18.3
    transitivePeerDependencies:
      - bufferutil
      - utf-8-validate

  '@supabase/storage-js@2.86.0':
    dependencies:
      iceberg-js: 0.8.0
      tslib: 2.8.1

  '@supabase/supabase-js@2.86.0':
    dependencies:
      '@supabase/auth-js': 2.86.0
      '@supabase/functions-js': 2.86.0
      '@supabase/postgrest-js': 2.86.0
      '@supabase/realtime-js': 2.86.0
      '@supabase/storage-js': 2.86.0
    transitivePeerDependencies:
      - bufferutil
      - utf-8-validate

  '@swc/core-darwin-arm64@1.15.3':
    optional: true

  '@swc/core-darwin-x64@1.15.3':
    optional: true

  '@swc/core-linux-arm-gnueabihf@1.15.3':
    optional: true

  '@swc/core-linux-arm64-gnu@1.15.3':
    optional: true

  '@swc/core-linux-arm64-musl@1.15.3':
    optional: true

  '@swc/core-linux-x64-gnu@1.15.3':
    optional: true

  '@swc/core-linux-x64-musl@1.15.3':
    optional: true

  '@swc/core-win32-arm64-msvc@1.15.3':
    optional: true

  '@swc/core-win32-ia32-msvc@1.15.3':
    optional: true

  '@swc/core-win32-x64-msvc@1.15.3':
    optional: true

  '@swc/core@1.15.3':
    dependencies:
      '@swc/counter': 0.1.3
      '@swc/types': 0.1.25
    optionalDependencies:
      '@swc/core-darwin-arm64': 1.15.3
      '@swc/core-darwin-x64': 1.15.3
      '@swc/core-linux-arm-gnueabihf': 1.15.3
      '@swc/core-linux-arm64-gnu': 1.15.3
      '@swc/core-linux-arm64-musl': 1.15.3
      '@swc/core-linux-x64-gnu': 1.15.3
      '@swc/core-linux-x64-musl': 1.15.3
      '@swc/core-win32-arm64-msvc': 1.15.3
      '@swc/core-win32-ia32-msvc': 1.15.3
      '@swc/core-win32-x64-msvc': 1.15.3

  '@swc/counter@0.1.3': {}

  '@swc/types@0.1.25':
    dependencies:
      '@swc/counter': 0.1.3

  '@testing-library/dom@10.4.1':
    dependencies:
      '@babel/code-frame': 7.27.1
      '@babel/runtime': 7.28.4
      '@types/aria-query': 5.0.4
      aria-query: 5.3.0
      dom-accessibility-api: 0.5.16
      lz-string: 1.5.0
      picocolors: 1.1.1
      pretty-format: 27.5.1

  '@testing-library/jest-dom@6.9.1':
    dependencies:
      '@adobe/css-tools': 4.4.4
      aria-query: 5.3.2
      css.escape: 1.5.1
      dom-accessibility-api: 0.6.3
      picocolors: 1.1.1
      redent: 3.0.0

  '@testing-library/react@16.3.0(@testing-library/dom@10.4.1)(@types/react-dom@19.2.3(@types/react@19.2.7))(@types/react@19.2.7)(react-dom@19.2.0(react@19.2.0))(react@19.2.0)':
    dependencies:
      '@babel/runtime': 7.28.4
      '@testing-library/dom': 10.4.1
      react: 19.2.0
      react-dom: 19.2.0(react@19.2.0)
    optionalDependencies:
      '@types/react': 19.2.7
      '@types/react-dom': 19.2.3(@types/react@19.2.7)

  '@testing-library/user-event@14.6.1(@testing-library/dom@10.4.1)':
    dependencies:
      '@testing-library/dom': 10.4.1

  '@types/aria-query@5.0.4': {}

  '@types/chai@5.2.3':
    dependencies:
      '@types/deep-eql': 4.0.2
      assertion-error: 2.0.1

  '@types/d3-array@3.2.2': {}

  '@types/d3-color@3.1.3': {}

  '@types/d3-ease@3.0.2': {}

  '@types/d3-interpolate@3.0.4':
    dependencies:
      '@types/d3-color': 3.1.3

  '@types/d3-path@3.1.1': {}

  '@types/d3-scale@4.0.9':
    dependencies:
      '@types/d3-time': 3.0.4

  '@types/d3-shape@3.1.7':
    dependencies:
      '@types/d3-path': 3.1.1

  '@types/d3-time@3.0.4': {}

  '@types/d3-timer@3.0.2': {}

  '@types/deep-eql@4.0.2': {}

  '@types/estree@1.0.8': {}

  '@types/file-saver@2.0.7': {}

  '@types/hast@3.0.4':
    dependencies:
      '@types/unist': 3.0.3

  '@types/json-schema@7.0.15': {}

  '@types/node@24.10.1':
    dependencies:
      undici-types: 7.16.0

  '@types/phoenix@1.6.6': {}

  '@types/prismjs@1.26.5': {}

  '@types/react-dom@19.2.3(@types/react@19.2.7)':
    dependencies:
      '@types/react': 19.2.7

  '@types/react-syntax-highlighter@15.5.13':
    dependencies:
      '@types/react': 19.2.7

  '@types/react@19.2.7':
    dependencies:
      csstype: 3.2.3

  '@types/unist@2.0.11': {}

  '@types/use-sync-external-store@0.0.6': {}

  '@types/ws@8.18.1':
    dependencies:
      '@types/node': 24.10.1

  '@typescript-eslint/eslint-plugin@8.48.1(@typescript-eslint/parser@8.48.1(eslint@9.39.1(jiti@1.21.7))(typescript@5.9.3))(eslint@9.39.1(jiti@1.21.7))(typescript@5.9.3)':
    dependencies:
      '@eslint-community/regexpp': 4.12.2
      '@typescript-eslint/parser': 8.48.1(eslint@9.39.1(jiti@1.21.7))(typescript@5.9.3)
      '@typescript-eslint/scope-manager': 8.48.1
      '@typescript-eslint/type-utils': 8.48.1(eslint@9.39.1(jiti@1.21.7))(typescript@5.9.3)
      '@typescript-eslint/utils': 8.48.1(eslint@9.39.1(jiti@1.21.7))(typescript@5.9.3)
      '@typescript-eslint/visitor-keys': 8.48.1
      eslint: 9.39.1(jiti@1.21.7)
      graphemer: 1.4.0
      ignore: 7.0.5
      natural-compare: 1.4.0
      ts-api-utils: 2.1.0(typescript@5.9.3)
      typescript: 5.9.3
    transitivePeerDependencies:
      - supports-color

  '@typescript-eslint/parser@8.48.1(eslint@9.39.1(jiti@1.21.7))(typescript@5.9.3)':
    dependencies:
      '@typescript-eslint/scope-manager': 8.48.1
      '@typescript-eslint/types': 8.48.1
      '@typescript-eslint/typescript-estree': 8.48.1(typescript@5.9.3)
      '@typescript-eslint/visitor-keys': 8.48.1
      debug: 4.4.3
      eslint: 9.39.1(jiti@1.21.7)
      typescript: 5.9.3
    transitivePeerDependencies:
      - supports-color

  '@typescript-eslint/project-service@8.48.1(typescript@5.9.3)':
    dependencies:
      '@typescript-eslint/tsconfig-utils': 8.48.1(typescript@5.9.3)
      '@typescript-eslint/types': 8.48.1
      debug: 4.4.3
      typescript: 5.9.3
    transitivePeerDependencies:
      - supports-color

  '@typescript-eslint/scope-manager@8.48.1':
    dependencies:
      '@typescript-eslint/types': 8.48.1
      '@typescript-eslint/visitor-keys': 8.48.1

  '@typescript-eslint/tsconfig-utils@8.48.1(typescript@5.9.3)':
    dependencies:
      typescript: 5.9.3

  '@typescript-eslint/type-utils@8.48.1(eslint@9.39.1(jiti@1.21.7))(typescript@5.9.3)':
    dependencies:
      '@typescript-eslint/types': 8.48.1
      '@typescript-eslint/typescript-estree': 8.48.1(typescript@5.9.3)
      '@typescript-eslint/utils': 8.48.1(eslint@9.39.1(jiti@1.21.7))(typescript@5.9.3)
      debug: 4.4.3
      eslint: 9.39.1(jiti@1.21.7)
      ts-api-utils: 2.1.0(typescript@5.9.3)
      typescript: 5.9.3
    transitivePeerDependencies:
      - supports-color

  '@typescript-eslint/types@8.48.1': {}

  '@typescript-eslint/typescript-estree@8.48.1(typescript@5.9.3)':
    dependencies:
      '@typescript-eslint/project-service': 8.48.1(typescript@5.9.3)
      '@typescript-eslint/tsconfig-utils': 8.48.1(typescript@5.9.3)
      '@typescript-eslint/types': 8.48.1
      '@typescript-eslint/visitor-keys': 8.48.1
      debug: 4.4.3
      minimatch: 9.0.5
      semver: 7.7.3
      tinyglobby: 0.2.15
      ts-api-utils: 2.1.0(typescript@5.9.3)
      typescript: 5.9.3
    transitivePeerDependencies:
      - supports-color

  '@typescript-eslint/utils@8.48.1(eslint@9.39.1(jiti@1.21.7))(typescript@5.9.3)':
    dependencies:
      '@eslint-community/eslint-utils': 4.9.0(eslint@9.39.1(jiti@1.21.7))
      '@typescript-eslint/scope-manager': 8.48.1
      '@typescript-eslint/types': 8.48.1
      '@typescript-eslint/typescript-estree': 8.48.1(typescript@5.9.3)
      eslint: 9.39.1(jiti@1.21.7)
      typescript: 5.9.3
    transitivePeerDependencies:
      - supports-color

  '@typescript-eslint/visitor-keys@8.48.1':
    dependencies:
      '@typescript-eslint/types': 8.48.1
      eslint-visitor-keys: 4.2.1

  '@vitejs/plugin-react-swc@3.11.0(vite@6.3.5(@types/node@24.10.1)(jiti@1.21.7))':
    dependencies:
      '@rolldown/pluginutils': 1.0.0-beta.47
      '@swc/core': 1.15.3
      vite: 6.3.5(@types/node@24.10.1)(jiti@1.21.7)
    transitivePeerDependencies:
      - '@swc/helpers'

  '@vitest/coverage-v8@2.1.9(vitest@2.1.9(@types/node@24.10.1)(jsdom@24.1.3))':
    dependencies:
      '@bcoe/v8-coverage': 1.0.2
      '@vitest/utils': 4.0.14
      ast-v8-to-istanbul: 0.3.8
      istanbul-lib-coverage: 3.2.2
      istanbul-lib-report: 3.0.1
      istanbul-lib-source-maps: 5.0.6
      istanbul-reports: 3.2.0
      magicast: 0.5.1
      obug: 2.1.1
      std-env: 3.10.0
      test-exclude: 7.0.1
      tinyrainbow: 1.2.0
      vitest: 2.1.9(@types/node@24.10.1)(jsdom@24.1.3)
    transitivePeerDependencies:
      - supports-color

  '@vitest/expect@4.0.14':
    dependencies:
      '@standard-schema/spec': 1.0.0
      '@types/chai': 5.2.3
      '@vitest/spy': 4.0.14
      '@vitest/utils': 4.0.14
      chai: 6.2.1
      tinyrainbow: 3.0.3

  '@vitest/mocker@2.1.9(vite@5.4.21(@types/node@24.10.1))':
    dependencies:
      '@vitest/spy': 4.0.14
      estree-walker: 3.0.3
      magic-string: 0.30.21
    optionalDependencies:
      vite: 5.4.21(@types/node@24.10.1)

  '@vitest/pretty-format@4.0.14':
    dependencies:
      tinyrainbow: 3.0.3

  '@vitest/runner@4.0.14':
    dependencies:
      '@vitest/utils': 4.0.14
      pathe: 2.0.3

  '@vitest/snapshot@4.0.14':
    dependencies:
      '@vitest/pretty-format': 4.0.14
      magic-string: 0.30.21
      pathe: 2.0.3

  '@vitest/spy@4.0.14': {}

  '@vitest/utils@4.0.14':
    dependencies:
      '@vitest/pretty-format': 4.0.14
      tinyrainbow: 3.0.3

  acorn-jsx@5.3.2(acorn@8.15.0):
    dependencies:
      acorn: 8.15.0

  acorn@8.15.0: {}

  agent-base@7.1.4: {}

  ajv@6.12.6:
    dependencies:
      fast-deep-equal: 3.1.3
      fast-json-stable-stringify: 2.1.0
      json-schema-traverse: 0.4.1
      uri-js: 4.4.1

  ansi-regex@5.0.1: {}

  ansi-styles@4.3.0:
    dependencies:
      color-convert: 2.0.1

  ansi-styles@5.2.0: {}

  ansi-styles@6.2.3: {}

  argparse@2.0.1: {}

  aria-hidden@1.2.6:
    dependencies:
      tslib: 2.8.1

  aria-query@5.3.0:
    dependencies:
      dequal: 2.0.3

  aria-query@5.3.2: {}

  assertion-error@2.0.1: {}

  ast-v8-to-istanbul@0.3.8:
    dependencies:
      '@jridgewell/trace-mapping': 0.3.31
      estree-walker: 3.0.3
      js-tokens: 9.0.1

  asynckit@0.4.0: {}

  balanced-match@1.0.2: {}

  brace-expansion@1.1.12:
    dependencies:
      balanced-match: 1.0.2
      concat-map: 0.0.1

  brace-expansion@2.0.2:
    dependencies:
      balanced-match: 1.0.2

  cac@6.7.14: {}

  call-bind-apply-helpers@1.0.2:
    dependencies:
      es-errors: 1.3.0
      function-bind: 1.1.2

  callsites@3.1.0: {}

  chai@5.3.3:
    dependencies:
      assertion-error: 2.0.1
      check-error: 2.1.1
      deep-eql: 5.0.2
      loupe: 3.2.1
      pathval: 2.0.1

  chalk@4.1.2:
    dependencies:
      ansi-styles: 4.3.0
      supports-color: 7.2.0

  character-entities-legacy@3.0.0: {}

  character-entities@2.0.2: {}

  character-reference-invalid@2.0.1: {}

  check-error@2.1.1: {}

  class-variance-authority@0.7.1:
    dependencies:
      clsx: 2.1.1

  clsx@2.1.1: {}

  cmdk@1.1.1(@types/react-dom@19.2.3(@types/react@19.2.7))(@types/react@19.2.7)(react-dom@19.2.0(react@19.2.0))(react@19.2.0):
    dependencies:
      '@radix-ui/react-compose-refs': 1.1.2(@types/react@19.2.7)(react@19.2.0)
      '@radix-ui/react-dialog': 1.1.15(@types/react-dom@19.2.3(@types/react@19.2.7))(@types/react@19.2.7)(react-dom@19.2.0(react@19.2.0))(react@19.2.0)
      '@radix-ui/react-id': 1.1.1(@types/react@19.2.7)(react@19.2.0)
      '@radix-ui/react-primitive': 2.1.4(@types/react-dom@19.2.3(@types/react@19.2.7))(@types/react@19.2.7)(react-dom@19.2.0(react@19.2.0))(react@19.2.0)
      react: 19.2.0
      react-dom: 19.2.0(react@19.2.0)
    transitivePeerDependencies:
      - '@types/react'
      - '@types/react-dom'

  color-convert@2.0.1:
    dependencies:
      color-name: 1.1.4

  color-name@1.1.4: {}

  combined-stream@1.0.8:
    dependencies:
      delayed-stream: 1.0.0

  comma-separated-tokens@2.0.3: {}

  concat-map@0.0.1: {}

  convert-source-map@2.0.0: {}

  core-util-is@1.0.3: {}

  cross-spawn@7.0.6:
    dependencies:
      path-key: 3.1.1
      shebang-command: 2.0.0
      which: 2.0.2

  css.escape@1.5.1: {}

  cssstyle@4.6.0:
    dependencies:
      '@asamuzakjp/css-color': 3.2.0
      rrweb-cssom: 0.8.0

  csstype@3.2.3: {}

  d3-array@3.2.4:
    dependencies:
      internmap: 2.0.3

  d3-color@3.1.0: {}

  d3-ease@3.0.1: {}

  d3-format@3.1.0: {}

  d3-interpolate@3.0.1:
    dependencies:
      d3-color: 3.1.0

  d3-path@3.1.0: {}

  d3-scale@4.0.2:
    dependencies:
      d3-array: 3.2.4
      d3-format: 3.1.0
      d3-interpolate: 3.0.1
      d3-time: 3.1.0
      d3-time-format: 4.1.0

  d3-shape@3.2.0:
    dependencies:
      d3-path: 3.1.0

  d3-time-format@4.1.0:
    dependencies:
      d3-time: 3.1.0

  d3-time@3.1.0:
    dependencies:
      d3-array: 3.2.4

  d3-timer@3.0.1: {}

  data-urls@5.0.0:
    dependencies:
      whatwg-mimetype: 4.0.0
      whatwg-url: 14.2.0

  date-fns-jalali@4.1.0-0: {}

  date-fns@3.6.0: {}

  date-fns@4.1.0: {}

  debug@4.4.3:
    dependencies:
      ms: 2.1.3

  decimal.js-light@2.5.1: {}

  decimal.js@10.6.0: {}

  decode-named-character-reference@1.2.0:
    dependencies:
      character-entities: 2.0.2

  deep-eql@5.0.2: {}

  deep-is@0.1.4: {}

  delayed-stream@1.0.0: {}

  dequal@2.0.3: {}

  detect-node-es@1.1.0: {}

  dom-accessibility-api@0.5.16: {}

  dom-accessibility-api@0.6.3: {}

  dunder-proto@1.0.1:
    dependencies:
      call-bind-apply-helpers: 1.0.2
      es-errors: 1.3.0
      gopd: 1.2.0

  eastasianwidth@0.2.0: {}

  embla-carousel-react@8.6.0(react@19.2.0):
    dependencies:
      embla-carousel: 8.6.0
      embla-carousel-reactive-utils: 8.6.0(embla-carousel@8.6.0)
      react: 19.2.0

  embla-carousel-reactive-utils@8.6.0(embla-carousel@8.6.0):
    dependencies:
      embla-carousel: 8.6.0

  embla-carousel@8.6.0: {}

  entities@6.0.1: {}

  es-define-property@1.0.1: {}

  es-errors@1.3.0: {}

  es-module-lexer@1.7.0: {}

  es-object-atoms@1.1.1:
    dependencies:
      es-errors: 1.3.0

  es-set-tostringtag@2.1.0:
    dependencies:
      es-errors: 1.3.0
      get-intrinsic: 1.3.0
      has-tostringtag: 1.0.2
      hasown: 2.0.2

  es-toolkit@1.42.0: {}

  esbuild@0.21.5:
    optionalDependencies:
      '@esbuild/aix-ppc64': 0.21.5
      '@esbuild/android-arm': 0.21.5
      '@esbuild/android-arm64': 0.21.5
      '@esbuild/android-x64': 0.21.5
      '@esbuild/darwin-arm64': 0.21.5
      '@esbuild/darwin-x64': 0.21.5
      '@esbuild/freebsd-arm64': 0.21.5
      '@esbuild/freebsd-x64': 0.21.5
      '@esbuild/linux-arm': 0.21.5
      '@esbuild/linux-arm64': 0.21.5
      '@esbuild/linux-ia32': 0.21.5
      '@esbuild/linux-loong64': 0.21.5
      '@esbuild/linux-mips64el': 0.21.5
      '@esbuild/linux-ppc64': 0.21.5
      '@esbuild/linux-riscv64': 0.21.5
      '@esbuild/linux-s390x': 0.21.5
      '@esbuild/linux-x64': 0.21.5
      '@esbuild/netbsd-x64': 0.21.5
      '@esbuild/openbsd-x64': 0.21.5
      '@esbuild/sunos-x64': 0.21.5
      '@esbuild/win32-arm64': 0.21.5
      '@esbuild/win32-ia32': 0.21.5
      '@esbuild/win32-x64': 0.21.5

  esbuild@0.25.12:
    optionalDependencies:
      '@esbuild/aix-ppc64': 0.25.12
      '@esbuild/android-arm': 0.25.12
      '@esbuild/android-arm64': 0.25.12
      '@esbuild/android-x64': 0.25.12
      '@esbuild/darwin-arm64': 0.25.12
      '@esbuild/darwin-x64': 0.25.12
      '@esbuild/freebsd-arm64': 0.25.12
      '@esbuild/freebsd-x64': 0.25.12
      '@esbuild/linux-arm': 0.25.12
      '@esbuild/linux-arm64': 0.25.12
      '@esbuild/linux-ia32': 0.25.12
      '@esbuild/linux-loong64': 0.25.12
      '@esbuild/linux-mips64el': 0.25.12
      '@esbuild/linux-ppc64': 0.25.12
      '@esbuild/linux-riscv64': 0.25.12
      '@esbuild/linux-s390x': 0.25.12
      '@esbuild/linux-x64': 0.25.12
      '@esbuild/netbsd-arm64': 0.25.12
      '@esbuild/netbsd-x64': 0.25.12
      '@esbuild/openbsd-arm64': 0.25.12
      '@esbuild/openbsd-x64': 0.25.12
      '@esbuild/openharmony-arm64': 0.25.12
      '@esbuild/sunos-x64': 0.25.12
      '@esbuild/win32-arm64': 0.25.12
      '@esbuild/win32-ia32': 0.25.12
      '@esbuild/win32-x64': 0.25.12

  escalade@3.2.0: {}

  escape-string-regexp@4.0.0: {}

  eslint-plugin-react-hooks@7.0.1(eslint@9.39.1(jiti@1.21.7)):
    dependencies:
      '@babel/core': 7.28.5
      '@babel/parser': 7.28.5
      eslint: 9.39.1(jiti@1.21.7)
      hermes-parser: 0.25.1
      zod: 3.25.76
      zod-validation-error: 4.0.2(zod@3.25.76)
    transitivePeerDependencies:
      - supports-color

  eslint-plugin-react-refresh@0.4.24(eslint@9.39.1(jiti@1.21.7)):
    dependencies:
      eslint: 9.39.1(jiti@1.21.7)

  eslint-scope@8.4.0:
    dependencies:
      esrecurse: 4.3.0
      estraverse: 5.3.0

  eslint-visitor-keys@3.4.3: {}

  eslint-visitor-keys@4.2.1: {}

  eslint@9.39.1(jiti@1.21.7):
    dependencies:
      '@eslint-community/eslint-utils': 4.9.0(eslint@9.39.1(jiti@1.21.7))
      '@eslint-community/regexpp': 4.12.2
      '@eslint/config-array': 0.21.1
      '@eslint/config-helpers': 0.4.2
      '@eslint/core': 0.17.0
      '@eslint/eslintrc': 3.3.1
      '@eslint/js': 9.39.1
      '@eslint/plugin-kit': 0.4.1
      '@humanfs/node': 0.16.7
      '@humanwhocodes/module-importer': 1.0.1
      '@humanwhocodes/retry': 0.4.3
      '@types/estree': 1.0.8
      ajv: 6.12.6
      chalk: 4.1.2
      cross-spawn: 7.0.6
      debug: 4.4.3
      escape-string-regexp: 4.0.0
      eslint-scope: 8.4.0
      eslint-visitor-keys: 4.2.1
      espree: 10.4.0
      esquery: 1.6.0
      esutils: 2.0.3
      fast-deep-equal: 3.1.3
      file-entry-cache: 8.0.0
      find-up: 5.0.0
      glob-parent: 6.0.2
      ignore: 5.3.2
      imurmurhash: 0.1.4
      is-glob: 4.0.3
      json-stable-stringify-without-jsonify: 1.0.1
      lodash.merge: 4.6.2
      minimatch: 3.1.2
      natural-compare: 1.4.0
      optionator: 0.9.4
    optionalDependencies:
      jiti: 1.21.7
    transitivePeerDependencies:
      - supports-color

  espree@10.4.0:
    dependencies:
      acorn: 8.15.0
      acorn-jsx: 5.3.2(acorn@8.15.0)
      eslint-visitor-keys: 4.2.1

  esquery@1.6.0:
    dependencies:
      estraverse: 5.3.0

  esrecurse@4.3.0:
    dependencies:
      estraverse: 5.3.0

  estraverse@5.3.0: {}

  estree-walker@3.0.3:
    dependencies:
      '@types/estree': 1.0.8

  esutils@2.0.3: {}

  eventemitter3@5.0.1: {}

  expect-type@1.2.2: {}

  fast-deep-equal@3.1.3: {}

  fast-equals@5.3.3: {}

  fast-json-stable-stringify@2.1.0: {}

  fast-levenshtein@2.0.6: {}

  fault@1.0.4:
    dependencies:
      format: 0.2.2

  fdir@6.5.0(picomatch@4.0.3):
    optionalDependencies:
      picomatch: 4.0.3

  file-entry-cache@8.0.0:
    dependencies:
      flat-cache: 4.0.1

  file-saver@2.0.5: {}

  find-up@5.0.0:
    dependencies:
      locate-path: 6.0.0
      path-exists: 4.0.0

  flat-cache@4.0.1:
    dependencies:
      flatted: 3.3.3
      keyv: 4.5.4

  flatted@3.3.3: {}

  form-data@4.0.5:
    dependencies:
      asynckit: 0.4.0
      combined-stream: 1.0.8
      es-set-tostringtag: 2.1.0
      hasown: 2.0.2
      mime-types: 2.1.35

  format@0.2.2: {}

  framer-motion@12.23.25(react-dom@18.3.1(react@18.3.1))(react@18.3.1):
    dependencies:
      motion-dom: 12.23.23
      motion-utils: 12.23.6
      tslib: 2.8.1
    optionalDependencies:
      react: 18.3.1
      react-dom: 18.3.1(react@18.3.1)

  fsevents@2.3.2:
    optional: true

  fsevents@2.3.3:
    optional: true

  function-bind@1.1.2: {}

  gensync@1.0.0-beta.2: {}

  get-intrinsic@1.3.0:
    dependencies:
      call-bind-apply-helpers: 1.0.2
      es-define-property: 1.0.1
      es-errors: 1.3.0
      es-object-atoms: 1.1.1
      function-bind: 1.1.2
      get-proto: 1.0.1
      gopd: 1.2.0
      has-symbols: 1.1.0
      hasown: 2.0.2
      math-intrinsics: 1.1.0

  get-nonce@1.0.1: {}

  get-proto@1.0.1:
    dependencies:
      dunder-proto: 1.0.1
      es-object-atoms: 1.1.1

  glob-parent@6.0.2:
    dependencies:
      is-glob: 4.0.3

  globals@14.0.0: {}

  globals@16.5.0: {}

  gopd@1.2.0: {}

  graphemer@1.4.0: {}

  has-flag@4.0.0: {}

  has-symbols@1.1.0: {}

  has-tostringtag@1.0.2:
    dependencies:
      has-symbols: 1.1.0

  hasown@2.0.2:
    dependencies:
      function-bind: 1.1.2

  hast-util-parse-selector@4.0.0:
    dependencies:
      '@types/hast': 3.0.4

  hastscript@9.0.1:
    dependencies:
      '@types/hast': 3.0.4
      comma-separated-tokens: 2.0.3
      hast-util-parse-selector: 4.0.0
      property-information: 7.1.0
      space-separated-tokens: 2.0.2

  hermes-estree@0.25.1: {}

  hermes-parser@0.25.1:
    dependencies:
      hermes-estree: 0.25.1

  highlight.js@10.7.3: {}

  highlightjs-vue@1.0.0: {}

  html-encoding-sniffer@4.0.0:
    dependencies:
      whatwg-encoding: 3.1.1

  html-escaper@2.0.2: {}

  http-proxy-agent@7.0.2:
    dependencies:
      agent-base: 7.1.4
      debug: 4.4.3
    transitivePeerDependencies:
      - supports-color

  https-proxy-agent@7.0.6:
    dependencies:
      agent-base: 7.1.4
      debug: 4.4.3
    transitivePeerDependencies:
      - supports-color

  iceberg-js@0.8.0: {}

  iconv-lite@0.6.3:
    dependencies:
      safer-buffer: 2.1.2

  ignore@5.3.2: {}

  ignore@7.0.5: {}

  immediate@3.0.6: {}

  immer@10.2.0: {}

  immer@11.0.1: {}

  import-fresh@3.3.1:
    dependencies:
      parent-module: 1.0.1
      resolve-from: 4.0.0

  imurmurhash@0.1.4: {}

  indent-string@4.0.0: {}

  inherits@2.0.4: {}

  input-otp@1.4.2(react-dom@19.2.0(react@19.2.0))(react@19.2.0):
    dependencies:
      react: 19.2.0
      react-dom: 19.2.0(react@19.2.0)

  internmap@2.0.3: {}

  is-alphabetical@2.0.1: {}

  is-alphanumerical@2.0.1:
    dependencies:
      is-alphabetical: 2.0.1
      is-decimal: 2.0.1

  is-decimal@1.0.4: {}

  is-extglob@2.1.1: {}

  is-glob@4.0.3:
    dependencies:
      is-extglob: 2.1.1

  is-hexadecimal@2.0.1: {}

  is-potential-custom-element-name@1.0.1: {}

  isarray@1.0.0: {}

  isexe@2.0.0: {}

  istanbul-lib-coverage@3.2.2: {}

  istanbul-lib-report@3.0.1:
    dependencies:
      istanbul-lib-coverage: 3.2.2
      make-dir: 4.0.0
      supports-color: 7.2.0

  istanbul-lib-source-maps@5.0.6:
    dependencies:
      '@jridgewell/trace-mapping': 0.3.31
      debug: 4.4.3
      istanbul-lib-coverage: 3.2.2
    transitivePeerDependencies:
      - supports-color

  istanbul-reports@3.2.0:
    dependencies:
      html-escaper: 2.0.2
      istanbul-lib-report: 3.0.1

  jackspeak@3.4.3:
    dependencies:
      '@isaacs/cliui': 8.0.2
    optionalDependencies:
      '@pkgjs/parseargs': 0.11.0

  jiti@1.21.7:
    optional: true

  js-tokens@4.0.0: {}

  js-tokens@9.0.1: {}

  js-yaml@4.1.1:
    dependencies:
      argparse: 2.0.1

  jsdom@24.1.3:
    dependencies:
      cssstyle: 4.6.0
      data-urls: 5.0.0
      decimal.js: 10.6.0
      form-data: 4.0.5
      html-encoding-sniffer: 4.0.0
      http-proxy-agent: 7.0.2
      https-proxy-agent: 7.0.6
      is-potential-custom-element-name: 1.0.1
      nwsapi: 2.2.22
      parse5: 7.3.0
      rrweb-cssom: 0.7.1
      saxes: 6.0.0
      symbol-tree: 3.2.4
      tough-cookie: 4.1.4
      w3c-xmlserializer: 5.0.0
      webidl-conversions: 7.0.0
      whatwg-encoding: 3.1.1
      whatwg-mimetype: 4.0.0
      whatwg-url: 14.2.0
      ws: 8.18.3
      xml-name-validator: 5.0.0
    transitivePeerDependencies:
      - bufferutil
      - supports-color
      - utf-8-validate

  jsesc@3.1.0: {}

  json-buffer@3.0.1: {}

  json-schema-traverse@0.4.1: {}

  json-stable-stringify-without-jsonify@1.0.1: {}

  json5@2.2.3: {}

  jszip@3.10.1:
    dependencies:
      lie: 3.3.0
      pako: 1.0.11
      readable-stream: 2.3.8
      setimmediate: 1.0.5

  keyv@4.5.4:
    dependencies:
      json-buffer: 3.0.1

  levn@0.4.1:
    dependencies:
      prelude-ls: 1.2.1
      type-check: 0.4.0

  lie@3.3.0:
    dependencies:
      immediate: 3.0.6

  locate-path@6.0.0:
    dependencies:
      p-locate: 5.0.0

  lodash.merge@4.6.2: {}

  loose-envify@1.4.0:
    dependencies:
      js-tokens: 4.0.0

  lowlight@1.20.0:
    dependencies:
      fault: 1.0.4
      highlight.js: 10.7.3

  lru-cache@10.4.3: {}

  lucide-react@0.555.0(react@18.3.1):
    dependencies:
      react: 19.2.0

  lz-string@1.5.0: {}

  magic-string@0.30.21:
    dependencies:
      '@jridgewell/sourcemap-codec': 1.5.5

  magicast@0.5.1:
    dependencies:
      '@babel/parser': 7.28.5
      '@babel/types': 7.28.5
      source-map-js: 1.2.1

  make-dir@4.0.0:
    dependencies:
      semver: 7.7.3

  math-intrinsics@1.1.0: {}

  mime-db@1.52.0: {}

  mime-types@2.1.35:
    dependencies:
      mime-db: 1.52.0

  min-indent@1.0.1: {}

  minimatch@3.1.2:
    dependencies:
      brace-expansion: 1.1.12

  minimatch@9.0.5:
    dependencies:
      brace-expansion: 2.0.2

<<<<<<< HEAD
  minipass@7.1.2: {}

  motion-dom@12.23.23:
=======
  motion@10.18.0:
>>>>>>> b9619abf
    dependencies:
      motion-utils: 12.23.6

  motion-utils@12.23.6: {}

  motion@12.23.25(react-dom@18.3.1(react@18.3.1))(react@18.3.1):
    dependencies:
      framer-motion: 12.23.25(react-dom@18.3.1(react@18.3.1))(react@18.3.1)
      tslib: 2.8.1
    optionalDependencies:
      react: 18.3.1
      react-dom: 18.3.1(react@18.3.1)

  ms@2.1.3: {}

  nanoid@3.3.11: {}

  natural-compare@1.4.0: {}

  next-themes@0.4.6(react-dom@19.2.0(react@19.2.0))(react@19.2.0):
    dependencies:
      react: 19.2.0
      react-dom: 19.2.0(react@19.2.0)

  nwsapi@2.2.22: {}

  object-assign@4.1.1: {}

  optionator@0.9.4:
    dependencies:
      deep-is: 0.1.4
      fast-levenshtein: 2.0.6
      levn: 0.4.1
      prelude-ls: 1.2.1
      type-check: 0.4.0
      word-wrap: 1.2.5

  p-limit@3.1.0:
    dependencies:
      yocto-queue: 0.1.0

  p-locate@5.0.0:
    dependencies:
      p-limit: 3.1.0

  pako@1.0.11: {}

  parent-module@1.0.1:
    dependencies:
      callsites: 3.1.0

  parse-entities@4.0.2:
    dependencies:
      '@types/unist': 2.0.11
      character-entities-legacy: 3.0.0
      character-reference-invalid: 2.0.1
      decode-named-character-reference: 1.2.0
      is-alphanumerical: 2.0.1
      is-decimal: 2.0.1
      is-hexadecimal: 2.0.1

  parse5@7.3.0:
    dependencies:
      entities: 6.0.1

  path-exists@4.0.0: {}

  path-key@3.1.1: {}

  path-scurry@1.11.1:
    dependencies:
      lru-cache: 10.4.3
      minipass: 7.1.2

  pathe@1.1.2: {}

  pathval@2.0.1: {}

  picocolors@1.1.1: {}

  picomatch@4.0.3: {}

  playwright-core@1.57.0: {}

  playwright@1.57.0:
    dependencies:
      playwright-core: 1.57.0
    optionalDependencies:
      fsevents: 2.3.2

  postcss@8.5.6:
    dependencies:
      nanoid: 3.3.11
      picocolors: 1.1.1
      source-map-js: 1.2.1

  prelude-ls@1.2.1: {}

  prettier@3.7.4: {}

  pretty-format@27.5.1:
    dependencies:
      ansi-regex: 5.0.1
      ansi-styles: 5.2.0
      react-is: 17.0.2

  prismjs@1.30.0: {}

  process-nextick-args@2.0.1: {}

  property-information@5.6.0:
    dependencies:
      xtend: 4.0.2

  psl@1.15.0:
    dependencies:
      punycode: 2.3.1

  punycode@2.3.1: {}

  querystringify@2.2.0: {}

  react-day-picker@8.10.1(date-fns@3.6.0)(react@18.3.1):
    dependencies:
      '@date-fns/tz': 1.4.1
      date-fns: 4.1.0
      date-fns-jalali: 4.1.0-0
      react: 19.2.0

  react-dom@19.2.0(react@19.2.0):
    dependencies:
      react: 19.2.0
      scheduler: 0.27.0

  react-hook-form@7.67.0(react@19.2.0):
    dependencies:
      react: 19.2.0

  react-is@17.0.2: {}

  react-is@18.3.1: {}

  react-redux@9.2.0(@types/react@18.3.27)(react@18.3.1)(redux@5.0.1):
    dependencies:
      '@types/use-sync-external-store': 0.0.6
      react: 18.3.1
      use-sync-external-store: 1.6.0(react@18.3.1)
    optionalDependencies:
      '@types/react': 18.3.27
      redux: 5.0.1

  react-remove-scroll-bar@2.3.8(@types/react@18.3.27)(react@18.3.1):
    dependencies:
      react: 19.2.0
      react-style-singleton: 2.2.3(@types/react@19.2.7)(react@19.2.0)
      tslib: 2.8.1
    optionalDependencies:
      '@types/react': 19.2.7

  react-remove-scroll@2.7.1(@types/react@19.2.7)(react@19.2.0):
    dependencies:
      react: 19.2.0
      react-remove-scroll-bar: 2.3.8(@types/react@19.2.7)(react@19.2.0)
      react-style-singleton: 2.2.3(@types/react@19.2.7)(react@19.2.0)
      tslib: 2.8.1
      use-callback-ref: 1.3.3(@types/react@19.2.7)(react@19.2.0)
      use-sidecar: 1.1.3(@types/react@19.2.7)(react@19.2.0)
    optionalDependencies:
      '@types/react': 19.2.7

  react-resizable-panels@3.0.6(react-dom@19.2.0(react@19.2.0))(react@19.2.0):
    dependencies:
      react: 19.2.0
      react-dom: 19.2.0(react@19.2.0)

  react-style-singleton@2.2.3(@types/react@18.3.27)(react@18.3.1):
    dependencies:
      get-nonce: 1.0.1
      react: 19.2.0
      tslib: 2.8.1
    optionalDependencies:
      '@types/react': 19.2.7

  react-syntax-highlighter@16.1.0(react@19.2.0):
    dependencies:
      '@babel/runtime': 7.28.4
      highlight.js: 10.7.3
      highlightjs-vue: 1.0.0
      lowlight: 1.20.0
      prismjs: 1.30.0
      react: 19.2.0
      refractor: 5.0.0

  react@18.3.1:
    dependencies:
      loose-envify: 1.4.0

  readable-stream@2.3.8:
    dependencies:
      core-util-is: 1.0.3
      inherits: 2.0.4
      isarray: 1.0.0
      process-nextick-args: 2.0.1
      safe-buffer: 5.1.2
      string_decoder: 1.1.1
      util-deprecate: 1.0.2

  recharts-scale@0.4.5:
    dependencies:
      decimal.js-light: 2.5.1

  recharts@2.15.4(react-dom@19.2.0(react@19.2.0))(react@19.2.0):
    dependencies:
      '@reduxjs/toolkit': 2.11.0(react-redux@9.2.0(@types/react@18.3.27)(react@18.3.1)(redux@5.0.1))(react@18.3.1)
      clsx: 2.1.1
      decimal.js-light: 2.5.1
      es-toolkit: 1.42.0
      eventemitter3: 5.0.1
      immer: 10.2.0
      react: 18.3.1
      react-dom: 18.3.1(react@18.3.1)
      react-is: 18.3.1
      react-redux: 9.2.0(@types/react@18.3.27)(react@18.3.1)(redux@5.0.1)
      reselect: 5.1.1
      tiny-invariant: 1.3.3
      use-sync-external-store: 1.6.0(react@18.3.1)
      victory-vendor: 37.3.6
    transitivePeerDependencies:
      - '@types/react'
      - redux

  redent@3.0.0:
    dependencies:
      indent-string: 4.0.0
      strip-indent: 3.0.0

  redux-thunk@3.1.0(redux@5.0.1):
    dependencies:
      redux: 5.0.1

  redux@5.0.1: {}

  refractor@3.6.0:
    dependencies:
      '@types/hast': 3.0.4
      '@types/prismjs': 1.26.5
      hastscript: 9.0.1
      parse-entities: 4.0.2

  requires-port@1.0.0: {}

  reselect@5.1.1: {}

  resolve-from@4.0.0: {}

  rollup@4.53.3:
    dependencies:
      '@types/estree': 1.0.8
    optionalDependencies:
      '@rollup/rollup-android-arm-eabi': 4.53.3
      '@rollup/rollup-android-arm64': 4.53.3
      '@rollup/rollup-darwin-arm64': 4.53.3
      '@rollup/rollup-darwin-x64': 4.53.3
      '@rollup/rollup-freebsd-arm64': 4.53.3
      '@rollup/rollup-freebsd-x64': 4.53.3
      '@rollup/rollup-linux-arm-gnueabihf': 4.53.3
      '@rollup/rollup-linux-arm-musleabihf': 4.53.3
      '@rollup/rollup-linux-arm64-gnu': 4.53.3
      '@rollup/rollup-linux-arm64-musl': 4.53.3
      '@rollup/rollup-linux-loong64-gnu': 4.53.3
      '@rollup/rollup-linux-ppc64-gnu': 4.53.3
      '@rollup/rollup-linux-riscv64-gnu': 4.53.3
      '@rollup/rollup-linux-riscv64-musl': 4.53.3
      '@rollup/rollup-linux-s390x-gnu': 4.53.3
      '@rollup/rollup-linux-x64-gnu': 4.53.3
      '@rollup/rollup-linux-x64-musl': 4.53.3
      '@rollup/rollup-openharmony-arm64': 4.53.3
      '@rollup/rollup-win32-arm64-msvc': 4.53.3
      '@rollup/rollup-win32-ia32-msvc': 4.53.3
      '@rollup/rollup-win32-x64-gnu': 4.53.3
      '@rollup/rollup-win32-x64-msvc': 4.53.3
      fsevents: 2.3.3

  rrweb-cssom@0.7.1: {}

  rrweb-cssom@0.8.0: {}

  safe-buffer@5.1.2: {}

  safer-buffer@2.1.2: {}

  saxes@6.0.0:
    dependencies:
      xmlchars: 2.2.0

  scheduler@0.27.0: {}

  semver@6.3.1: {}

  semver@7.7.3: {}

  setimmediate@1.0.5: {}

  shebang-command@2.0.0:
    dependencies:
      shebang-regex: 3.0.0

  shebang-regex@3.0.0: {}

  siginfo@2.0.0: {}

  signal-exit@4.1.0: {}

  sonner@2.0.7(react-dom@19.2.0(react@19.2.0))(react@19.2.0):
    dependencies:
      react: 19.2.0
      react-dom: 19.2.0(react@19.2.0)

  source-map-js@1.2.1: {}

  space-separated-tokens@2.0.2: {}

  stackback@0.0.2: {}

  std-env@3.10.0: {}

  string_decoder@1.1.1:
    dependencies:
      safe-buffer: 5.1.2

  strip-indent@3.0.0:
    dependencies:
      min-indent: 1.0.1

  strip-json-comments@3.1.1: {}

  supports-color@7.2.0:
    dependencies:
      has-flag: 4.0.0

  symbol-tree@3.2.4: {}

  tailwind-merge@3.4.0: {}

  tailwindcss@4.1.17: {}

  test-exclude@7.0.1:
    dependencies:
      '@istanbuljs/schema': 0.1.3
      glob: 10.5.0
      minimatch: 9.0.5

  tiny-invariant@1.3.3: {}

  tinybench@2.9.0: {}

  tinyexec@0.3.2: {}

  tinyglobby@0.2.15:
    dependencies:
      fdir: 6.5.0(picomatch@4.0.3)
      picomatch: 4.0.3

  tinyrainbow@3.0.3: {}

  tough-cookie@4.1.4:
    dependencies:
      psl: 1.15.0
      punycode: 2.3.1
      universalify: 0.2.0
      url-parse: 1.5.10

  tr46@5.1.1:
    dependencies:
      punycode: 2.3.1

  ts-api-utils@2.1.0(typescript@5.9.3):
    dependencies:
      typescript: 5.9.3

  tslib@2.8.1: {}

  type-check@0.4.0:
    dependencies:
      prelude-ls: 1.2.1

  typescript-eslint@8.48.1(eslint@9.39.1(jiti@1.21.7))(typescript@5.9.3):
    dependencies:
      '@typescript-eslint/eslint-plugin': 8.48.1(@typescript-eslint/parser@8.48.1(eslint@9.39.1(jiti@1.21.7))(typescript@5.9.3))(eslint@9.39.1(jiti@1.21.7))(typescript@5.9.3)
      '@typescript-eslint/parser': 8.48.1(eslint@9.39.1(jiti@1.21.7))(typescript@5.9.3)
      '@typescript-eslint/typescript-estree': 8.48.1(typescript@5.9.3)
      '@typescript-eslint/utils': 8.48.1(eslint@9.39.1(jiti@1.21.7))(typescript@5.9.3)
      eslint: 9.39.1(jiti@1.21.7)
      typescript: 5.9.3
    transitivePeerDependencies:
      - supports-color

  typescript@5.9.3: {}

  undici-types@7.16.0: {}

  universalify@0.2.0: {}

  update-browserslist-db@1.2.2(browserslist@4.28.1):
    dependencies:
      browserslist: 4.28.1
      escalade: 3.2.0
      picocolors: 1.1.1

  uri-js@4.4.1:
    dependencies:
      punycode: 2.3.1

  url-parse@1.5.10:
    dependencies:
      querystringify: 2.2.0
      requires-port: 1.0.0

  use-callback-ref@1.3.3(@types/react@19.2.7)(react@19.2.0):
    dependencies:
      react: 19.2.0
      tslib: 2.8.1
    optionalDependencies:
      '@types/react': 19.2.7

  use-sidecar@1.1.3(@types/react@19.2.7)(react@19.2.0):
    dependencies:
      detect-node-es: 1.1.0
      react: 19.2.0
      tslib: 2.8.1
    optionalDependencies:
      '@types/react': 19.2.7

  use-sync-external-store@1.6.0(react@19.2.0):
    dependencies:
      react: 19.2.0

  util-deprecate@1.0.2: {}

  vaul@1.1.2(@types/react-dom@19.2.3(@types/react@19.2.7))(@types/react@19.2.7)(react-dom@19.2.0(react@19.2.0))(react@19.2.0):
    dependencies:
      '@radix-ui/react-dialog': 1.1.15(@types/react-dom@19.2.3(@types/react@19.2.7))(@types/react@19.2.7)(react-dom@19.2.0(react@19.2.0))(react@19.2.0)
      react: 19.2.0
      react-dom: 19.2.0(react@19.2.0)
    transitivePeerDependencies:
      - '@types/react'
      - '@types/react-dom'

  victory-vendor@37.3.6:
    dependencies:
      '@types/d3-array': 3.2.2
      '@types/d3-ease': 3.0.2
      '@types/d3-interpolate': 3.0.4
      '@types/d3-scale': 4.0.9
      '@types/d3-shape': 3.1.7
      '@types/d3-time': 3.0.4
      '@types/d3-timer': 3.0.2
      d3-array: 3.2.4
      d3-ease: 3.0.1
      d3-interpolate: 3.0.1
      d3-scale: 4.0.2
      d3-shape: 3.2.0
      d3-time: 3.1.0
      d3-timer: 3.0.1

  vite-node@2.1.9(@types/node@24.10.1):
    dependencies:
      cac: 6.7.14
      debug: 4.4.3
      es-module-lexer: 1.7.0
      pathe: 1.1.2
      vite: 5.4.21(@types/node@24.10.1)
    transitivePeerDependencies:
      - '@types/node'
      - less
      - lightningcss
      - sass
      - sass-embedded
      - stylus
      - sugarss
      - supports-color
      - terser

  vite@5.4.21(@types/node@24.10.1):
    dependencies:
      esbuild: 0.21.5
      postcss: 8.5.6
      rollup: 4.53.3
    optionalDependencies:
      '@types/node': 24.10.1
      fsevents: 2.3.3

  vite@6.3.5(@types/node@24.10.1)(jiti@1.21.7):
    dependencies:
      esbuild: 0.25.12
      fdir: 6.5.0(picomatch@4.0.3)
      picomatch: 4.0.3
      postcss: 8.5.6
      rollup: 4.53.3
      tinyglobby: 0.2.15
    optionalDependencies:
      '@types/node': 24.10.1
      fsevents: 2.3.3
      jiti: 1.21.7

  vitest@2.1.9(@types/node@24.10.1)(jsdom@24.1.3):
    dependencies:
      '@vitest/expect': 2.1.9
      '@vitest/mocker': 2.1.9(vite@5.4.21(@types/node@24.10.1))
      '@vitest/pretty-format': 2.1.9
      '@vitest/runner': 2.1.9
      '@vitest/snapshot': 2.1.9
      '@vitest/spy': 2.1.9
      '@vitest/utils': 2.1.9
      chai: 5.3.3
      debug: 4.4.3
      expect-type: 1.2.2
      magic-string: 0.30.21
      obug: 2.1.1
      pathe: 2.0.3
      picomatch: 4.0.3
      std-env: 3.10.0
      tinybench: 2.9.0
      tinyexec: 0.3.2
      tinypool: 1.1.1
      tinyrainbow: 1.2.0
      vite: 5.4.21(@types/node@24.10.1)
      vite-node: 2.1.9(@types/node@24.10.1)
      why-is-node-running: 2.3.0
    optionalDependencies:
      '@types/node': 24.10.1
      jsdom: 24.1.3
    transitivePeerDependencies:
      - jiti
      - less
      - lightningcss
      - msw
      - sass
      - sass-embedded
      - stylus
      - sugarss
      - terser
      - tsx
      - yaml

  w3c-xmlserializer@5.0.0:
    dependencies:
      xml-name-validator: 5.0.0

  webidl-conversions@7.0.0: {}

  whatwg-encoding@3.1.1:
    dependencies:
      iconv-lite: 0.6.3

  whatwg-mimetype@4.0.0: {}

  whatwg-url@14.2.0:
    dependencies:
      tr46: 5.1.1
      webidl-conversions: 7.0.0

  which@2.0.2:
    dependencies:
      isexe: 2.0.0

  why-is-node-running@2.3.0:
    dependencies:
      siginfo: 2.0.0
      stackback: 0.0.2

  word-wrap@1.2.5: {}

  ws@8.18.3: {}

  xml-name-validator@5.0.0: {}

  xmlchars@2.2.0: {}

  yocto-queue@0.1.0: {}

  zod@4.1.13: {}<|MERGE_RESOLUTION|>--- conflicted
+++ resolved
@@ -591,19 +591,6 @@
   '@jridgewell/trace-mapping@0.3.31':
     resolution: {integrity: sha512-zzNR+SdQSDJzc8joaeP8QQoCQr8NuYx2dIIytl1QeBEZHJ9uW6hebsrYgbz8hJwUQao3TWCMtmfV8Nu1twOLAw==}
 
-<<<<<<< HEAD
-  '@nodelib/fs.scandir@2.1.5':
-    resolution: {integrity: sha512-vq24Bq3ym5HEQm2NKCr3yXDwjc7vTsEThRDnkp2DK9p1uqLR+DHurm/NOTo0KG7HYHU7eppKZj3MyqYuMBf62g==}
-    engines: {node: '>= 8'}
-
-  '@nodelib/fs.stat@2.0.5':
-    resolution: {integrity: sha512-RkhPPp2zrqDAQA/2jNhnztcPAlv64XdhIp7a7454A5ovI7Bukxgt7MX7udwAu3zg1DcpPU0rz3VV1SeaqvY4+A==}
-    engines: {node: '>= 8'}
-
-  '@nodelib/fs.walk@1.2.8':
-    resolution: {integrity: sha512-oGB+UxlgWcgQkgwo8GcEGwemoTFt3FIO9ababBmaGwXIoBKZ+GTy0pP185beGg7Llih/NSHSV2XAs1lnznocSg==}
-    engines: {node: '>= 8'}
-=======
   '@motionone/animation@10.18.0':
     resolution: {integrity: sha512-9z2p5GFGCm0gBsZbi8rVMOAJCtw1WqBTIPw3ozk06gDvZInBPIsQcHgYogEJ4yuHJ+akuW8g1SEIOpTOvYs8hw==}
 
@@ -621,7 +608,6 @@
 
   '@motionone/utils@10.18.0':
     resolution: {integrity: sha512-3XVF7sgyTSI2KWvTf6uLlBJ5iAgRgmvp3bpuOiQJvInd4nZ19ET8lX5unn30SlmRH7hXbBbH+Gxd0m0klJ3Xtw==}
->>>>>>> b9619abf
 
   '@pkgjs/parseargs@0.11.0':
     resolution: {integrity: sha512-+1VkjdD0QBLPodGrJUeqarH8VAIvQODIbwh9XpP5Syisf7YoQgsJKPNFoqqLQlu+VQ/tVSshMR6loPMn8U+dPg==}
@@ -2456,34 +2442,8 @@
     resolution: {integrity: sha512-G6T0ZX48xgozx7587koeX9Ys2NYy6Gmv//P89sEte9V9whIapMNF4idKxnW2QtCcLiTWlb/wfCabAtAFWhhBow==}
     engines: {node: '>=16 || 14 >=14.17'}
 
-<<<<<<< HEAD
-  minipass@7.1.2:
-    resolution: {integrity: sha512-qOOzS1cBTWYF4BH8fVePDBOO9iptMnGUEZwNc/cMWnTV2nVLZ7VoNWEPHkYczZA0pdoA7dl6e7FL659nX9S2aw==}
-    engines: {node: '>=16 || 14 >=14.17'}
-
-  motion-dom@12.23.23:
-    resolution: {integrity: sha512-n5yolOs0TQQBRUFImrRfs/+6X4p3Q4n1dUEqt/H58Vx7OW6RF+foWEgmTVDhIWJIMXOuNNL0apKH2S16en9eiA==}
-
-  motion-utils@12.23.6:
-    resolution: {integrity: sha512-eAWoPgr4eFEOFfg2WjIsMoqJTW6Z8MTUCgn/GZ3VRpClWBdnbjryiA3ZSNLyxCTmCQx4RmYX6jX1iWHbenUPNQ==}
-
-  motion@12.23.25:
-    resolution: {integrity: sha512-Fk5Y1kcgxYiTYOUjmwfXQAP7tP+iGqw/on1UID9WEL/6KpzxPr9jY2169OsjgZvXJdpraKXy0orkjaCVIl5fgQ==}
-    peerDependencies:
-      '@emotion/is-prop-valid': '*'
-      react: ^18.0.0 || ^19.0.0
-      react-dom: ^18.0.0 || ^19.0.0
-    peerDependenciesMeta:
-      '@emotion/is-prop-valid':
-        optional: true
-      react:
-        optional: true
-      react-dom:
-        optional: true
-=======
   motion@10.18.0:
     resolution: {integrity: sha512-MVAZZmwM/cp77BrNe1TxTMldxRPjwBNHheU5aPToqT4rJdZxLiADk58H+a0al5jKLxkB0OdgNq6DiVn11cjvIQ==}
->>>>>>> b9619abf
 
   ms@2.1.3:
     resolution: {integrity: sha512-6FlzubTLZG3J2a/NVCAleEhjzq5oxgHyaCU9yYXvcLsvoVaHJq/s5xXI6/XXP6tz7R9xAOtHnSO/tXtF3WRTlA==}
@@ -3377,19 +3337,6 @@
       '@jridgewell/resolve-uri': 3.1.2
       '@jridgewell/sourcemap-codec': 1.5.5
 
-<<<<<<< HEAD
-  '@nodelib/fs.scandir@2.1.5':
-    dependencies:
-      '@nodelib/fs.stat': 2.0.5
-      run-parallel: 1.2.0
-
-  '@nodelib/fs.stat@2.0.5': {}
-
-  '@nodelib/fs.walk@1.2.8':
-    dependencies:
-      '@nodelib/fs.scandir': 2.1.5
-      fastq: 1.19.1
-=======
   '@motionone/animation@10.18.0':
     dependencies:
       '@motionone/easing': 10.18.0
@@ -3424,7 +3371,6 @@
       '@motionone/types': 10.17.1
       hey-listen: 1.0.8
       tslib: 2.8.1
->>>>>>> b9619abf
 
   '@pkgjs/parseargs@0.11.0':
     optional: true
@@ -5306,13 +5252,7 @@
     dependencies:
       brace-expansion: 2.0.2
 
-<<<<<<< HEAD
-  minipass@7.1.2: {}
-
-  motion-dom@12.23.23:
-=======
   motion@10.18.0:
->>>>>>> b9619abf
     dependencies:
       motion-utils: 12.23.6
 
