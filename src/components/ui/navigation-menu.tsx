--- conflicted
+++ resolved
@@ -1,12 +1,7 @@
 import * as React from 'react';
 import * as NavigationMenuPrimitive from '@radix-ui/react-navigation-menu';
-<<<<<<< HEAD
-import { cva } from 'class-variance-authority';
-import { ChevronDownIcon } from 'lucide-react';
-=======
 import { cva } from 'class-variance-authority@0.7.1';
 import { ChevronDownIcon } from 'lucide-react@0.487.0';
->>>>>>> 5e0d4e24
 
 import { cn } from './utils';
 
