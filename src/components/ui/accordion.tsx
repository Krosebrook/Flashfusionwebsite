'use client';

import * as React from 'react';
import * as AccordionPrimitive from '@radix-ui/react-accordion';
<<<<<<< HEAD
import { ChevronDownIcon } from 'lucide-react';
=======
import { ChevronDownIcon } from 'lucide-react@0.487.0';
>>>>>>> 5e0d4e24

import { cn } from './utils';

function Accordion({ ...props }: React.ComponentProps<typeof AccordionPrimitive.Root>) {
  return <AccordionPrimitive.Root data-slot="accordion" {...props} />;
}

function AccordionItem({
  className,
  ...props
}: React.ComponentProps<typeof AccordionPrimitive.Item>) {
  return (
    <AccordionPrimitive.Item
      data-slot="accordion-item"
      className={cn('border-b last:border-b-0', className)}
      {...props}
    />
  );
}

function AccordionTrigger({
  className,
  children,
  ...props
}: React.ComponentProps<typeof AccordionPrimitive.Trigger>) {
  return (
    <AccordionPrimitive.Header className="flex">
      <AccordionPrimitive.Trigger
        data-slot="accordion-trigger"
        className={cn(
          'focus-visible:border-ring focus-visible:ring-ring/50 flex flex-1 items-start justify-between gap-4 rounded-md py-4 text-left text-sm font-medium transition-all outline-none hover:underline focus-visible:ring-[3px] disabled:pointer-events-none disabled:opacity-50 [&[data-state=open]>svg]:rotate-180',
          className
        )}
        {...props}
      >
        {children}
        <ChevronDownIcon className="text-muted-foreground pointer-events-none size-4 shrink-0 translate-y-0.5 transition-transform duration-200" />
      </AccordionPrimitive.Trigger>
    </AccordionPrimitive.Header>
  );
}

function AccordionContent({
  className,
  children,
  ...props
}: React.ComponentProps<typeof AccordionPrimitive.Content>) {
  return (
    <AccordionPrimitive.Content
      data-slot="accordion-content"
      className="data-[state=closed]:animate-accordion-up data-[state=open]:animate-accordion-down overflow-hidden text-sm"
      {...props}
    >
      <div className={cn('pt-0 pb-4', className)}>{children}</div>
    </AccordionPrimitive.Content>
  );
}

export { Accordion, AccordionItem, AccordionTrigger, AccordionContent };<|MERGE_RESOLUTION|>--- conflicted
+++ resolved
@@ -2,11 +2,7 @@
 
 import * as React from 'react';
 import * as AccordionPrimitive from '@radix-ui/react-accordion';
-<<<<<<< HEAD
-import { ChevronDownIcon } from 'lucide-react';
-=======
 import { ChevronDownIcon } from 'lucide-react@0.487.0';
->>>>>>> 5e0d4e24
 
 import { cn } from './utils';
 
