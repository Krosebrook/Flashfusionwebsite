'use client';

import * as React from 'react';
import * as MenubarPrimitive from '@radix-ui/react-menubar';
<<<<<<< HEAD
import { CheckIcon, ChevronRightIcon, CircleIcon } from 'lucide-react';
=======
import { CheckIcon, ChevronRightIcon, CircleIcon } from 'lucide-react@0.487.0';
>>>>>>> 5e0d4e24

import { cn } from './utils';

function Menubar({ className, ...props }: React.ComponentProps<typeof MenubarPrimitive.Root>) {
  return (
    <MenubarPrimitive.Root
      data-slot="menubar"
      className={cn(
        'bg-background flex h-9 items-center gap-1 rounded-md border p-1 shadow-xs',
        className
      )}
      {...props}
    />
  );
}

function MenubarMenu({ ...props }: React.ComponentProps<typeof MenubarPrimitive.Menu>) {
  return <MenubarPrimitive.Menu data-slot="menubar-menu" {...props} />;
}

function MenubarGroup({ ...props }: React.ComponentProps<typeof MenubarPrimitive.Group>) {
  return <MenubarPrimitive.Group data-slot="menubar-group" {...props} />;
}

function MenubarPortal({ ...props }: React.ComponentProps<typeof MenubarPrimitive.Portal>) {
  return <MenubarPrimitive.Portal data-slot="menubar-portal" {...props} />;
}

function MenubarRadioGroup({ ...props }: React.ComponentProps<typeof MenubarPrimitive.RadioGroup>) {
  return <MenubarPrimitive.RadioGroup data-slot="menubar-radio-group" {...props} />;
}

function MenubarTrigger({
  className,
  ...props
}: React.ComponentProps<typeof MenubarPrimitive.Trigger>) {
  return (
    <MenubarPrimitive.Trigger
      data-slot="menubar-trigger"
      className={cn(
        'focus:bg-accent focus:text-accent-foreground data-[state=open]:bg-accent data-[state=open]:text-accent-foreground flex items-center rounded-sm px-2 py-1 text-sm font-medium outline-hidden select-none',
        className
      )}
      {...props}
    />
  );
}

function MenubarContent({
  className,
  align = 'start',
  alignOffset = -4,
  sideOffset = 8,
  ...props
}: React.ComponentProps<typeof MenubarPrimitive.Content>) {
  return (
    <MenubarPortal>
      <MenubarPrimitive.Content
        data-slot="menubar-content"
        align={align}
        alignOffset={alignOffset}
        sideOffset={sideOffset}
        className={cn(
          'bg-popover text-popover-foreground data-[state=open]:animate-in data-[state=closed]:fade-out-0 data-[state=open]:fade-in-0 data-[state=closed]:zoom-out-95 data-[state=open]:zoom-in-95 data-[side=bottom]:slide-in-from-top-2 data-[side=left]:slide-in-from-right-2 data-[side=right]:slide-in-from-left-2 data-[side=top]:slide-in-from-bottom-2 z-50 min-w-[12rem] origin-(--radix-menubar-content-transform-origin) overflow-hidden rounded-md border p-1 shadow-md',
          className
        )}
        {...props}
      />
    </MenubarPortal>
  );
}

function MenubarItem({
  className,
  inset,
  variant = 'default',
  ...props
}: React.ComponentProps<typeof MenubarPrimitive.Item> & {
  inset?: boolean;
  variant?: 'default' | 'destructive';
}) {
  return (
    <MenubarPrimitive.Item
      data-slot="menubar-item"
      data-inset={inset}
      data-variant={variant}
      className={cn(
        "focus:bg-accent focus:text-accent-foreground data-[variant=destructive]:text-destructive data-[variant=destructive]:focus:bg-destructive/10 dark:data-[variant=destructive]:focus:bg-destructive/20 data-[variant=destructive]:focus:text-destructive data-[variant=destructive]:*:[svg]:!text-destructive [&_svg:not([class*='text-'])]:text-muted-foreground relative flex cursor-default items-center gap-2 rounded-sm px-2 py-1.5 text-sm outline-hidden select-none data-[disabled]:pointer-events-none data-[disabled]:opacity-50 data-[inset]:pl-8 [&_svg]:pointer-events-none [&_svg]:shrink-0 [&_svg:not([class*='size-'])]:size-4",
        className
      )}
      {...props}
    />
  );
}

function MenubarCheckboxItem({
  className,
  children,
  checked,
  ...props
}: React.ComponentProps<typeof MenubarPrimitive.CheckboxItem>) {
  return (
    <MenubarPrimitive.CheckboxItem
      data-slot="menubar-checkbox-item"
      className={cn(
        "focus:bg-accent focus:text-accent-foreground relative flex cursor-default items-center gap-2 rounded-xs py-1.5 pr-2 pl-8 text-sm outline-hidden select-none data-[disabled]:pointer-events-none data-[disabled]:opacity-50 [&_svg]:pointer-events-none [&_svg]:shrink-0 [&_svg:not([class*='size-'])]:size-4",
        className
      )}
      checked={checked}
      {...props}
    >
      <span className="pointer-events-none absolute left-2 flex size-3.5 items-center justify-center">
        <MenubarPrimitive.ItemIndicator>
          <CheckIcon className="size-4" />
        </MenubarPrimitive.ItemIndicator>
      </span>
      {children}
    </MenubarPrimitive.CheckboxItem>
  );
}

function MenubarRadioItem({
  className,
  children,
  ...props
}: React.ComponentProps<typeof MenubarPrimitive.RadioItem>) {
  return (
    <MenubarPrimitive.RadioItem
      data-slot="menubar-radio-item"
      className={cn(
        "focus:bg-accent focus:text-accent-foreground relative flex cursor-default items-center gap-2 rounded-xs py-1.5 pr-2 pl-8 text-sm outline-hidden select-none data-[disabled]:pointer-events-none data-[disabled]:opacity-50 [&_svg]:pointer-events-none [&_svg]:shrink-0 [&_svg:not([class*='size-'])]:size-4",
        className
      )}
      {...props}
    >
      <span className="pointer-events-none absolute left-2 flex size-3.5 items-center justify-center">
        <MenubarPrimitive.ItemIndicator>
          <CircleIcon className="size-2 fill-current" />
        </MenubarPrimitive.ItemIndicator>
      </span>
      {children}
    </MenubarPrimitive.RadioItem>
  );
}

function MenubarLabel({
  className,
  inset,
  ...props
}: React.ComponentProps<typeof MenubarPrimitive.Label> & {
  inset?: boolean;
}) {
  return (
    <MenubarPrimitive.Label
      data-slot="menubar-label"
      data-inset={inset}
      className={cn('px-2 py-1.5 text-sm font-medium data-[inset]:pl-8', className)}
      {...props}
    />
  );
}

function MenubarSeparator({
  className,
  ...props
}: React.ComponentProps<typeof MenubarPrimitive.Separator>) {
  return (
    <MenubarPrimitive.Separator
      data-slot="menubar-separator"
      className={cn('bg-border -mx-1 my-1 h-px', className)}
      {...props}
    />
  );
}

function MenubarShortcut({ className, ...props }: React.ComponentProps<'span'>) {
  return (
    <span
      data-slot="menubar-shortcut"
      className={cn('text-muted-foreground ml-auto text-xs tracking-widest', className)}
      {...props}
    />
  );
}

function MenubarSub({ ...props }: React.ComponentProps<typeof MenubarPrimitive.Sub>) {
  return <MenubarPrimitive.Sub data-slot="menubar-sub" {...props} />;
}

function MenubarSubTrigger({
  className,
  inset,
  children,
  ...props
}: React.ComponentProps<typeof MenubarPrimitive.SubTrigger> & {
  inset?: boolean;
}) {
  return (
    <MenubarPrimitive.SubTrigger
      data-slot="menubar-sub-trigger"
      data-inset={inset}
      className={cn(
        'focus:bg-accent focus:text-accent-foreground data-[state=open]:bg-accent data-[state=open]:text-accent-foreground flex cursor-default items-center rounded-sm px-2 py-1.5 text-sm outline-none select-none data-[inset]:pl-8',
        className
      )}
      {...props}
    >
      {children}
      <ChevronRightIcon className="ml-auto h-4 w-4" />
    </MenubarPrimitive.SubTrigger>
  );
}

function MenubarSubContent({
  className,
  ...props
}: React.ComponentProps<typeof MenubarPrimitive.SubContent>) {
  return (
    <MenubarPrimitive.SubContent
      data-slot="menubar-sub-content"
      className={cn(
        'bg-popover text-popover-foreground data-[state=open]:animate-in data-[state=closed]:animate-out data-[state=closed]:fade-out-0 data-[state=open]:fade-in-0 data-[state=closed]:zoom-out-95 data-[state=open]:zoom-in-95 data-[side=bottom]:slide-in-from-top-2 data-[side=left]:slide-in-from-right-2 data-[side=right]:slide-in-from-left-2 data-[side=top]:slide-in-from-bottom-2 z-50 min-w-[8rem] origin-(--radix-menubar-content-transform-origin) overflow-hidden rounded-md border p-1 shadow-lg',
        className
      )}
      {...props}
    />
  );
}

export {
  Menubar,
  MenubarPortal,
  MenubarMenu,
  MenubarTrigger,
  MenubarContent,
  MenubarGroup,
  MenubarSeparator,
  MenubarLabel,
  MenubarItem,
  MenubarShortcut,
  MenubarCheckboxItem,
  MenubarRadioGroup,
  MenubarRadioItem,
  MenubarSub,
  MenubarSubTrigger,
  MenubarSubContent,
};<|MERGE_RESOLUTION|>--- conflicted
+++ resolved
@@ -2,11 +2,7 @@
 
 import * as React from 'react';
 import * as MenubarPrimitive from '@radix-ui/react-menubar';
-<<<<<<< HEAD
-import { CheckIcon, ChevronRightIcon, CircleIcon } from 'lucide-react';
-=======
 import { CheckIcon, ChevronRightIcon, CircleIcon } from 'lucide-react@0.487.0';
->>>>>>> 5e0d4e24
 
 import { cn } from './utils';
 
