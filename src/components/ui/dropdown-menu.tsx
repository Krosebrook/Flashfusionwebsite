--- conflicted
+++ resolved
@@ -2,11 +2,7 @@
 
 import * as React from 'react';
 import * as DropdownMenuPrimitive from '@radix-ui/react-dropdown-menu';
-<<<<<<< HEAD
-import { CheckIcon, ChevronRightIcon, CircleIcon } from 'lucide-react';
-=======
 import { CheckIcon, ChevronRightIcon, CircleIcon } from 'lucide-react@0.487.0';
->>>>>>> 5e0d4e24
 
 import { cn } from './utils';
 
