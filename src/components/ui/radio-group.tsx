'use client';

import * as React from 'react';
import * as RadioGroupPrimitive from '@radix-ui/react-radio-group';
<<<<<<< HEAD
import { CircleIcon } from 'lucide-react';
=======
import { CircleIcon } from 'lucide-react@0.487.0';
>>>>>>> 5e0d4e24

import { cn } from './utils';

function RadioGroup({
  className,
  ...props
}: React.ComponentProps<typeof RadioGroupPrimitive.Root>) {
  return (
    <RadioGroupPrimitive.Root
      data-slot="radio-group"
      className={cn('grid gap-3', className)}
      {...props}
    />
  );
}

function RadioGroupItem({
  className,
  ...props
}: React.ComponentProps<typeof RadioGroupPrimitive.Item>) {
  return (
    <RadioGroupPrimitive.Item
      data-slot="radio-group-item"
      className={cn(
        'border-input text-primary focus-visible:border-ring focus-visible:ring-ring/50 aria-invalid:ring-destructive/20 dark:aria-invalid:ring-destructive/40 aria-invalid:border-destructive dark:bg-input/30 aspect-square size-4 shrink-0 rounded-full border shadow-xs transition-[color,box-shadow] outline-none focus-visible:ring-[3px] disabled:cursor-not-allowed disabled:opacity-50',
        className
      )}
      {...props}
    >
      <RadioGroupPrimitive.Indicator
        data-slot="radio-group-indicator"
        className="relative flex items-center justify-center"
      >
        <CircleIcon className="fill-primary absolute top-1/2 left-1/2 size-2 -translate-x-1/2 -translate-y-1/2" />
      </RadioGroupPrimitive.Indicator>
    </RadioGroupPrimitive.Item>
  );
}

export { RadioGroup, RadioGroupItem };<|MERGE_RESOLUTION|>--- conflicted
+++ resolved
@@ -2,11 +2,7 @@
 
 import * as React from 'react';
 import * as RadioGroupPrimitive from '@radix-ui/react-radio-group';
-<<<<<<< HEAD
-import { CircleIcon } from 'lucide-react';
-=======
 import { CircleIcon } from 'lucide-react@0.487.0';
->>>>>>> 5e0d4e24
 
 import { cn } from './utils';
 
