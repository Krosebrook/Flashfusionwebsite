import * as React from 'react';
import { Slot } from '@radix-ui/react-slot';
<<<<<<< HEAD
import { ChevronRight, MoreHorizontal } from 'lucide-react';
=======
import { ChevronRight, MoreHorizontal } from 'lucide-react@0.487.0';
>>>>>>> 5e0d4e24

import { cn } from './utils';

function Breadcrumb({ ...props }: React.ComponentProps<'nav'>) {
  return <nav aria-label="breadcrumb" data-slot="breadcrumb" {...props} />;
}

function BreadcrumbList({ className, ...props }: React.ComponentProps<'ol'>) {
  return (
    <ol
      data-slot="breadcrumb-list"
      className={cn(
        'text-muted-foreground flex flex-wrap items-center gap-1.5 text-sm break-words sm:gap-2.5',
        className
      )}
      {...props}
    />
  );
}

function BreadcrumbItem({ className, ...props }: React.ComponentProps<'li'>) {
  return (
    <li
      data-slot="breadcrumb-item"
      className={cn('inline-flex items-center gap-1.5', className)}
      {...props}
    />
  );
}

function BreadcrumbLink({
  asChild,
  className,
  ...props
}: React.ComponentProps<'a'> & {
  asChild?: boolean;
}) {
  const Comp = asChild ? Slot : 'a';

  return (
    <Comp
      data-slot="breadcrumb-link"
      className={cn('hover:text-foreground transition-colors', className)}
      {...props}
    />
  );
}

function BreadcrumbPage({ className, ...props }: React.ComponentProps<'span'>) {
  return (
    <span
      data-slot="breadcrumb-page"
      role="link"
      aria-disabled="true"
      aria-current="page"
      className={cn('text-foreground font-normal', className)}
      {...props}
    />
  );
}

function BreadcrumbSeparator({ children, className, ...props }: React.ComponentProps<'li'>) {
  return (
    <li
      data-slot="breadcrumb-separator"
      role="presentation"
      aria-hidden="true"
      className={cn('[&>svg]:size-3.5', className)}
      {...props}
    >
      {children ?? <ChevronRight />}
    </li>
  );
}

function BreadcrumbEllipsis({ className, ...props }: React.ComponentProps<'span'>) {
  return (
    <span
      data-slot="breadcrumb-ellipsis"
      role="presentation"
      aria-hidden="true"
      className={cn('flex size-9 items-center justify-center', className)}
      {...props}
    >
      <MoreHorizontal className="size-4" />
      <span className="sr-only">More</span>
    </span>
  );
}

export {
  Breadcrumb,
  BreadcrumbList,
  BreadcrumbItem,
  BreadcrumbLink,
  BreadcrumbPage,
  BreadcrumbSeparator,
  BreadcrumbEllipsis,
};<|MERGE_RESOLUTION|>--- conflicted
+++ resolved
@@ -1,10 +1,6 @@
 import * as React from 'react';
 import { Slot } from '@radix-ui/react-slot';
-<<<<<<< HEAD
-import { ChevronRight, MoreHorizontal } from 'lucide-react';
-=======
 import { ChevronRight, MoreHorizontal } from 'lucide-react@0.487.0';
->>>>>>> 5e0d4e24
 
 import { cn } from './utils';
 
