'use client';

import * as React from 'react';
import * as TogglePrimitive from '@radix-ui/react-toggle';
<<<<<<< HEAD
import { cva, type VariantProps } from 'class-variance-authority';
=======
import { cva, type VariantProps } from 'class-variance-authority@0.7.1';
>>>>>>> 5e0d4e24

import { cn } from './utils';

const toggleVariants = cva(
  "inline-flex items-center justify-center gap-2 rounded-md text-sm font-medium hover:bg-muted hover:text-muted-foreground disabled:pointer-events-none disabled:opacity-50 data-[state=on]:bg-accent data-[state=on]:text-accent-foreground [&_svg]:pointer-events-none [&_svg:not([class*='size-'])]:size-4 [&_svg]:shrink-0 focus-visible:border-ring focus-visible:ring-ring/50 focus-visible:ring-[3px] outline-none transition-[color,box-shadow] aria-invalid:ring-destructive/20 dark:aria-invalid:ring-destructive/40 aria-invalid:border-destructive whitespace-nowrap",
  {
    variants: {
      variant: {
        default: 'bg-transparent',
        outline: 'border border-input bg-transparent hover:bg-accent hover:text-accent-foreground',
      },
      size: {
        default: 'h-9 px-2 min-w-9',
        sm: 'h-8 px-1.5 min-w-8',
        lg: 'h-10 px-2.5 min-w-10',
      },
    },
    defaultVariants: {
      variant: 'default',
      size: 'default',
    },
  }
);

function Toggle({
  className,
  variant,
  size,
  ...props
}: React.ComponentProps<typeof TogglePrimitive.Root> & VariantProps<typeof toggleVariants>) {
  return (
    <TogglePrimitive.Root
      data-slot="toggle"
      className={cn(toggleVariants({ variant, size, className }))}
      {...props}
    />
  );
}

export { Toggle, toggleVariants };<|MERGE_RESOLUTION|>--- conflicted
+++ resolved
@@ -2,11 +2,7 @@
 
 import * as React from 'react';
 import * as TogglePrimitive from '@radix-ui/react-toggle';
-<<<<<<< HEAD
-import { cva, type VariantProps } from 'class-variance-authority';
-=======
 import { cva, type VariantProps } from 'class-variance-authority@0.7.1';
->>>>>>> 5e0d4e24
 
 import { cn } from './utils';
 
