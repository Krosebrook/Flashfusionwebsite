--- conflicted
+++ resolved
@@ -77,8 +77,6 @@
 }
 
 /**
-<<<<<<< HEAD
-=======
  * ROI calculation result for marketing campaigns
  */
 export interface CampaignROIResult {
@@ -88,34 +86,20 @@
 }
 
 /**
->>>>>>> d1b85799
  * Props for the documentation generator section
  */
 export interface DocumentationGeneratorSectionProps {
   isGenerating: boolean;
   generationProgress: number;
-<<<<<<< HEAD
-  onGenerateDocumentation: (type: DocumentationType) => Promise<void> | void;
-=======
   onGenerateDocumentation: (type: string) => void;
   getAssetsByType: (type: LaunchAsset['type']) => LaunchAsset[];
->>>>>>> d1b85799
 }
 
 /**
  * Props for the asset management section
  */
 export interface AssetManagementSectionProps {
-<<<<<<< HEAD
-  assets: LaunchAsset[];
-  selectedAssetId?: string | null;
-  onSelectAsset?: (asset: LaunchAsset) => void;
-  onUpdateAsset?: (id: string, updates: Partial<LaunchAsset>) => void;
-  onDeleteAsset?: (id: string) => void;
-  onAddAsset?: (asset: LaunchAsset) => void;
-=======
   onGeneratePressKit: () => void;
->>>>>>> d1b85799
 }
 
 /**
@@ -123,14 +107,7 @@
  */
 export interface MarketingCampaignSectionProps {
   campaigns: MarketingCampaign[];
-<<<<<<< HEAD
-  onGeneratePressKit: () => void;
-  onSelectCampaign?: (campaign: MarketingCampaign) => void;
-  onUpdateCampaign?: (id: string, updates: Partial<MarketingCampaign>) => void;
-  onDeleteCampaign?: (id: string) => void;
-=======
   onGetCampaignROI: (campaign: MarketingCampaign) => CampaignROIResult;
->>>>>>> d1b85799
 }
 
 /**
@@ -138,30 +115,17 @@
  */
 export interface SupportChannelSectionProps {
   channels: SupportChannel[];
-<<<<<<< HEAD
-  onSelectChannel?: (channel: SupportChannel) => void;
-  onUpdateChannel?: (id: string, updates: Partial<SupportChannel>) => void;
-  onDeleteChannel?: (id: string) => void;
-=======
   onGetChannelStatus: (channel: SupportChannel) => {
     isHealthy: boolean;
     needsAttention: boolean;
     inProgress: boolean;
     statusLabel: string;
   };
->>>>>>> d1b85799
 }
 
 /**
  * Props for the launch checklist section
  */
 export interface LaunchChecklistSectionProps {
-<<<<<<< HEAD
-  checklist: LaunchChecklistCategory[];
-  onScheduleLaunch?: () => void;
-  onExportChecklist?: () => void;
-  onShareProgress?: () => void;
-=======
   categories: LaunchChecklistCategory[];
->>>>>>> d1b85799
 }