--- conflicted
+++ resolved
@@ -11,19 +11,11 @@
 export const formatBytes = (bytes: number, decimals: number = 2): string => {
   if (bytes === 0) return '0 Bytes';
   
-<<<<<<< HEAD
-  const bytesPerUnit = 1024;
-  const sizeUnits = ['Bytes', 'KB', 'MB', 'GB', 'TB'];
-  const unitIndex = Math.floor(Math.log(bytes) / Math.log(bytesPerUnit));
-  
-  return parseFloat((bytes / Math.pow(bytesPerUnit, unitIndex)).toFixed(decimals)) + ' ' + sizeUnits[unitIndex];
-=======
   const BYTES_PER_UNIT = 1024;
   const SIZE_UNITS = ['Bytes', 'KB', 'MB', 'GB', 'TB'];
   const unitIndex = Math.floor(Math.log(bytes) / Math.log(BYTES_PER_UNIT));
   
   return parseFloat((bytes / Math.pow(BYTES_PER_UNIT, unitIndex)).toFixed(decimals)) + ' ' + SIZE_UNITS[unitIndex];
->>>>>>> 16e1f8e0
 };
 
 /**
@@ -32,15 +24,6 @@
  * @returns Formatted string (e.g., "5m ago", "2h ago", "3d ago")
  */
 export const formatTimeAgo = (date: Date): string => {
-<<<<<<< HEAD
-  const now = new Date();
-  const timeDifferenceMs = now.getTime() - date.getTime();
-  
-  const minutesElapsed = Math.floor(timeDifferenceMs / (1000 * 60));
-  const hoursElapsed = Math.floor(timeDifferenceMs / (1000 * 60 * 60));
-  const daysElapsed = Math.floor(timeDifferenceMs / (1000 * 60 * 60 * 24));
-  
-=======
   const currentTime = new Date();
   const timeDifferenceMs = currentTime.getTime() - date.getTime();
   
@@ -52,7 +35,6 @@
   const hoursElapsed = Math.floor(timeDifferenceMs / MILLISECONDS_PER_HOUR);
   const daysElapsed = Math.floor(timeDifferenceMs / MILLISECONDS_PER_DAY);
   
->>>>>>> 16e1f8e0
   if (minutesElapsed < 1) return 'Just now';
   if (minutesElapsed < 60) return `${minutesElapsed}m ago`;
   if (hoursElapsed < 24) return `${hoursElapsed}h ago`;
