/**
 * @fileoverview Unit tests for LaunchPreparationHub business logic
 * @category test
 */

import { describe, it, expect, beforeEach, afterEach, vi } from 'vitest';
import {
  calculateLaunchReadiness,
  getCompletionScore,
  calculateOverallProgress,
  getDocumentationFilename,
  generateUserManualContent,
  generateApiDocsContent,
  generateTutorialScriptsContent,
  generateFAQContent,
  generatePressKitContent,
  getDocumentationContent,
  validateDocumentationRequest,
  formatGeneratedContent,
  processMarketingCopy,
  mapAssetsToTimeline,
  calculateCampaignROI,
  aggregateSupportMetrics,
  getAssetStatistics,
  filterAssets,
  mapAssetsToTimeline,
  type DocumentationType,
} from '@/components/launch/LaunchPreparationHub.logic';
import type {
  LaunchChecklistCategory,
  LaunchAsset,
  MarketingCampaign,
  SupportChannel,
} from '@/components/launch/LaunchPreparationHub.types';

describe('LaunchPreparationHub.logic', () => {
  beforeEach(() => {
    vi.restoreAllMocks();
  });

  afterEach(() => {
    vi.useRealTimers();
  });

  describe('calculateLaunchReadiness', () => {
    it('should return 0 for empty checklist', () => {
      const checklist: LaunchChecklistCategory[] = [];
      expect(calculateLaunchReadiness(checklist)).toBe(0);
    });

    it('should calculate readiness percentage for checklist with items', () => {
      const checklist: LaunchChecklistCategory[] = [
        { category: 'Documentation', items: ['Item 1', 'Item 2', 'Item 3', 'Item 4', 'Item 5'] },
        { category: 'Marketing', items: ['Item 6', 'Item 7', 'Item 8', 'Item 9', 'Item 10'] },
      ];
      const readiness = calculateLaunchReadiness(checklist);
      expect(readiness).toBeGreaterThanOrEqual(0);
      expect(readiness).toBeLessThanOrEqual(100);
    });

    it('should round readiness percentage for uneven completion estimates', () => {
      const checklist: LaunchChecklistCategory[] = [
        { category: 'Docs', items: ['Item 1'] },
      ];

      expect(calculateLaunchReadiness(checklist)).toBe(78);
    });
  });

  describe('getCompletionScore', () => {
    it('should return 0 for empty items array', () => {
      expect(getCompletionScore([], 0)).toBe(0);
    });

    it('should calculate correct completion percentage', () => {
      const items = Array(10).fill(null);
      expect(getCompletionScore(items, 5)).toBe(50);
      expect(getCompletionScore(items, 10)).toBe(100);
      expect(getCompletionScore(items, 0)).toBe(0);
    });

    it('should round to nearest integer', () => {
      const items = Array(3).fill(null);
      expect(getCompletionScore(items, 1)).toBe(33); // 33.33... rounded to 33
      expect(getCompletionScore(items, 2)).toBe(67); // 66.66... rounded to 67
    });

    it('should allow completed items to exceed total and reflect percentage', () => {
      const items = Array(4).fill(null);
      expect(getCompletionScore(items, 6)).toBe(150);
    });
  });

  describe('calculateOverallProgress', () => {
    it('should calculate average of all metrics', () => {
      const metrics = {
        assets: 80,
        campaigns: 60,
        support: 70,
        legal: 90,
      };
      expect(calculateOverallProgress(metrics)).toBe(75);
    });

    it('should handle all zeros', () => {
      const metrics = {
        assets: 0,
        campaigns: 0,
        support: 0,
        legal: 0,
      };
      expect(calculateOverallProgress(metrics)).toBe(0);
    });

    it('should handle all 100s', () => {
      const metrics = {
        assets: 100,
        campaigns: 100,
        support: 100,
        legal: 100,
      };
      expect(calculateOverallProgress(metrics)).toBe(100);
    });

    it('should support negative values and round results', () => {
      const metrics = {
        assets: -10,
        campaigns: 20,
        support: 30,
        legal: 40,
      };
      expect(calculateOverallProgress(metrics)).toBe(20);
    });
  });

  describe('getDocumentationFilename', () => {
    it('should return correct filename for user-manual', () => {
      expect(getDocumentationFilename('user-manual')).toBe('FlashFusion-User-Manual.md');
    });

    it('should return correct filename for api-docs', () => {
      expect(getDocumentationFilename('api-docs')).toBe('FlashFusion-API-Documentation.md');
    });

    it('should return correct filename for tutorials', () => {
      expect(getDocumentationFilename('tutorials')).toBe(
        'FlashFusion-Video-Tutorials-Script.md'
      );
    });

    it('should return correct filename for faq', () => {
      expect(getDocumentationFilename('faq')).toBe(
        'FlashFusion-FAQ-and-Troubleshooting.md'
      );
    });

<<<<<<< HEAD
    it('should fall back to default filename for unknown type', () => {
      expect(getDocumentationFilename('unknown' as DocumentationType)).toBe(
=======
    it('should fall back to default filename for unknown types', () => {
      expect(getDocumentationFilename('unsupported' as DocumentationType)).toBe(
>>>>>>> 6d3638f7
        'FlashFusion-Documentation.md'
      );
    });
  });

<<<<<<< HEAD
  describe('documentation content generators', () => {
    it('should generate user manual content with expected heading', () => {
      const content = generateUserManualContent();
      expect(content).toContain('# FlashFusion User Manual');
      expect(content).toContain('Getting Started');
    });

    it('should generate API docs content with base URL', () => {
=======
  describe('generate documentation content helpers', () => {
    it('should include primary heading in generated user manual', () => {
      const content = generateUserManualContent();
      expect(content).toContain('# FlashFusion User Manual');
      expect(content).toContain('Complete Guide to AI-Powered Development');
    });

    it('should describe API base URL in generated API docs', () => {
>>>>>>> 6d3638f7
      const content = generateApiDocsContent();
      expect(content).toContain('# FlashFusion API Documentation');
      expect(content).toContain('https://api.flashfusion.ai/v1');
    });

<<<<<<< HEAD
    it('should generate tutorial scripts content with video section', () => {
      const content = generateTutorialScriptsContent();
      expect(content).toContain('# FlashFusion Video Tutorials - Production Scripts');
      expect(content).toContain('Tutorial 1: Getting Started');
    });

    it('should generate FAQ content with troubleshooting guide', () => {
      const content = generateFAQContent();
      expect(content).toContain('# FlashFusion FAQ & Troubleshooting Guide');
      expect(content).toContain('## Troubleshooting Guide');
    });

    it('should generate press kit content with company overview', () => {
      const content = generatePressKitContent();
      expect(content).toContain('# FlashFusion Press Kit');
      expect(content).toContain('Company Overview');
    });
  });

  describe('getDocumentationContent', () => {
    it('should return user manual content for user-manual type', () => {
      expect(getDocumentationContent('user-manual')).toContain('# FlashFusion User Manual');
    });

    it('should return API docs content for api-docs type', () => {
      expect(getDocumentationContent('api-docs')).toContain('# FlashFusion API Documentation');
    });

    it('should return tutorial scripts content for tutorials type', () => {
      expect(getDocumentationContent('tutorials')).toContain('Video Tutorials');
    });

    it('should return FAQ content for faq type', () => {
      expect(getDocumentationContent('faq')).toContain('FAQ');
    });

    it('should return empty string for unknown type', () => {
      expect(getDocumentationContent('unknown' as DocumentationType)).toBe('');
=======
    it('should provide tutorial headings in generated scripts', () => {
      const content = generateTutorialScriptsContent();
      expect(content).toContain('# FlashFusion Video Tutorials - Production Scripts');
      expect(content).toContain('## Tutorial 1: Getting Started');
    });

    it('should outline question categories in generated FAQ', () => {
      const content = generateFAQContent();
      expect(content).toContain('# FlashFusion FAQ & Troubleshooting Guide');
      expect(content).toContain('Account & Billing');
    });

    it('should surface press contact information in generated press kit', () => {
      const content = generatePressKitContent();
      expect(content).toContain('# FlashFusion Press Kit');
      expect(content).toContain('press@flashfusion.ai');
>>>>>>> 6d3638f7
    });
  });

  describe('validateDocumentationRequest', () => {
    it('should validate correct documentation types', () => {
      expect(validateDocumentationRequest('user-manual').valid).toBe(true);
      expect(validateDocumentationRequest('api-docs').valid).toBe(true);
      expect(validateDocumentationRequest('tutorials').valid).toBe(true);
      expect(validateDocumentationRequest('faq').valid).toBe(true);
    });

    it('should reject invalid documentation types', () => {
      const result = validateDocumentationRequest('invalid-type' as DocumentationType);
      expect(result.valid).toBe(false);
      expect(result.error).toContain('Invalid documentation type');
    });

<<<<<<< HEAD
    it('should accept valid types with additional specifications', () => {
      const result = validateDocumentationRequest('user-manual', { audience: 'beta-testers' });
=======
    it('should ignore optional specs payload when type is valid', () => {
      const result = validateDocumentationRequest('faq', { audience: 'beta-testers' });
>>>>>>> 6d3638f7
      expect(result.valid).toBe(true);
      expect(result.error).toBeUndefined();
    });
  });

  describe('formatGeneratedContent', () => {
    it('should add metadata header to content', () => {
      const content = 'Test content';
      const formatted = formatGeneratedContent(content, 'test-type');

      expect(formatted).toContain('Generated:');
      expect(formatted).toContain('Type: test-type');
      expect(formatted).toContain('Generator: FlashFusion LaunchPreparationHub');
      expect(formatted).toContain(content);
    });

    it('should preserve original content', () => {
      const content = 'Test content with special characters: !@#$%';
      const formatted = formatGeneratedContent(content, 'test');
      expect(formatted).toContain(content);
    });

<<<<<<< HEAD
    it('should include metadata header at the beginning', () => {
      const content = 'Body';
      const formatted = formatGeneratedContent(content, 'metadata-test');
      expect(formatted.startsWith('---')).toBe(true);
      expect(formatted).toContain('Generator: FlashFusion LaunchPreparationHub');
=======
    it('should include ISO timestamp in metadata header', () => {
      vi.useFakeTimers();
      const timestamp = new Date('2024-06-01T12:34:56.000Z');
      vi.setSystemTime(timestamp);

      const formatted = formatGeneratedContent('content', 'type');

      expect(formatted).toContain(timestamp.toISOString());
>>>>>>> 6d3638f7
    });
  });

  describe('processMarketingCopy', () => {
    it('should replace template variables', () => {
      const template = 'Hello {{name}}, welcome to {{product}}!';
      const variables = { name: 'John', product: 'FlashFusion' };
      const result = processMarketingCopy(template, variables);

      expect(result).toBe('Hello John, welcome to FlashFusion!');
    });

    it('should handle multiple occurrences of same variable', () => {
      const template = '{{name}} is great! {{name}} is awesome!';
      const variables = { name: 'FlashFusion' };
      const result = processMarketingCopy(template, variables);

      expect(result).toBe('FlashFusion is great! FlashFusion is awesome!');
    });

    it('should leave unreplaced variables as is', () => {
      const template = 'Hello {{name}}, {{greeting}}';
      const variables = { name: 'John' };
      const result = processMarketingCopy(template, variables);

      expect(result).toContain('Hello John');
      expect(result).toContain('{{greeting}}');
    });

<<<<<<< HEAD
    it('should handle empty variables object gracefully', () => {
      const template = 'Static content without variables';
      const result = processMarketingCopy(template, {});
      expect(result).toBe(template);
=======
    it('should return original template when variables map is empty', () => {
      const template = 'Static copy for FlashFusion';
      expect(processMarketingCopy(template, {})).toBe(template);
>>>>>>> 6d3638f7
    });
  });

  describe('calculateCampaignROI', () => {
    const mockCampaign: MarketingCampaign = {
      id: '1',
      name: 'Test Campaign',
      type: 'social',
      status: 'active',
      reach: 10000,
      engagement: 5,
      budget: 1000,
      roi: 0,
      startDate: new Date(),
      endDate: new Date(),
    };

    it('should calculate ROI correctly', () => {
      const result = calculateCampaignROI(mockCampaign);

      expect(result.roi).toBeDefined();
      expect(typeof result.roi).toBe('number');
    });

    it('should calculate profit', () => {
      const result = calculateCampaignROI(mockCampaign);

      expect(result.profit).toBeDefined();
      expect(typeof result.profit).toBe('number');
    });

    it('should calculate cost per engagement', () => {
      const result = calculateCampaignROI(mockCampaign);

      expect(result.costPerEngagement).toBeDefined();
      expect(result.costPerEngagement).toBeGreaterThan(0);
    });

    it('should handle zero budget', () => {
      const zeroBudgetCampaign = { ...mockCampaign, budget: 0 };
      const result = calculateCampaignROI(zeroBudgetCampaign);

      expect(result.roi).toBe(0);
    });

<<<<<<< HEAD
    it('should handle zero engagement rates without NaN', () => {
=======
    it('should handle zero engagement safely', () => {
>>>>>>> 6d3638f7
      const noEngagementCampaign = { ...mockCampaign, engagement: 0 };
      const result = calculateCampaignROI(noEngagementCampaign);

      expect(result.costPerEngagement).toBe(0);
<<<<<<< HEAD
      expect(result.roi).toBeDefined();
=======
      expect(result.profit).toBeCloseTo(-mockCampaign.budget, 5);
>>>>>>> 6d3638f7
    });
  });

  describe('aggregateSupportMetrics', () => {
    const mockChannels: SupportChannel[] = [
      {
        id: '1',
        name: 'Email Support',
        type: 'email',
        status: 'active',
        responseTime: '< 4 hours',
        satisfaction: 4.5,
        volume: 100,
      },
      {
        id: '2',
        name: 'Live Chat',
        type: 'chat',
        status: 'active',
        responseTime: '< 2 minutes',
        satisfaction: 4.8,
        volume: 200,
      },
      {
        id: '3',
        name: 'Phone Support',
        type: 'phone',
        status: 'setup',
        responseTime: '< 1 hour',
        satisfaction: 4.2,
        volume: 50,
      },
    ];

    it('should calculate total volume', () => {
      const result = aggregateSupportMetrics(mockChannels);
      expect(result.totalVolume).toBe(350);
    });

    it('should calculate average satisfaction', () => {
      const result = aggregateSupportMetrics(mockChannels);
      expect(result.averageSatisfaction).toBeCloseTo(4.5, 1);
    });

    it('should count active channels', () => {
      const result = aggregateSupportMetrics(mockChannels);
      expect(result.activeChannels).toBe(2);
    });

    it('should group channels by type', () => {
      const result = aggregateSupportMetrics(mockChannels);
      expect(result.channelsByType.email).toBe(1);
      expect(result.channelsByType.chat).toBe(1);
      expect(result.channelsByType.phone).toBe(1);
    });

    it('should handle empty channels array', () => {
      const result = aggregateSupportMetrics([]);
      expect(result.totalVolume).toBe(0);
      expect(result.averageSatisfaction).toBe(0);
      expect(result.activeChannels).toBe(0);
    });

<<<<<<< HEAD
    it('should calculate metrics when all channels inactive', () => {
      const inactiveChannels = mockChannels.map((channel) => ({
        ...channel,
        status: 'setup' as SupportChannel['status'],
      }));
      const result = aggregateSupportMetrics(inactiveChannels);

      expect(result.activeChannels).toBe(0);
      expect(result.channelsByType.email).toBe(1);
=======
    it('should count unknown channel types without crashing', () => {
      const result = aggregateSupportMetrics([
        {
          id: '4',
          name: 'Community Hub',
          type: 'community' as SupportChannel['type'],
          status: 'setup',
          responseTime: '< 24 hours',
          satisfaction: 3.2,
          volume: 40,
        },
      ]);

      expect(result.channelsByType.community).toBe(1);
>>>>>>> 6d3638f7
    });
  });

  describe('getAssetStatistics', () => {
    const mockAssets: LaunchAsset[] = [
      {
        id: '1',
        type: 'documentation',
        title: 'User Manual',
        description: 'Complete user guide',
        status: 'approved',
        priority: 'high',
        progress: 100,
        tags: ['docs'],
      },
      {
        id: '2',
        type: 'video',
        title: 'Tutorial Video',
        description: 'Getting started tutorial',
        status: 'review',
        priority: 'medium',
        progress: 75,
        tags: ['video', 'tutorial'],
      },
      {
        id: '3',
        type: 'documentation',
        title: 'API Docs',
        description: 'API reference',
        status: 'draft',
        priority: 'high',
        progress: 50,
        tags: ['docs', 'api'],
      },
    ];

    it('should count total assets', () => {
      const result = getAssetStatistics(mockAssets);
      expect(result.total).toBe(3);
    });

    it('should group assets by status', () => {
      const result = getAssetStatistics(mockAssets);
      expect(result.byStatus.approved).toBe(1);
      expect(result.byStatus.review).toBe(1);
      expect(result.byStatus.draft).toBe(1);
    });

    it('should group assets by type', () => {
      const result = getAssetStatistics(mockAssets);
      expect(result.byType.documentation).toBe(2);
      expect(result.byType.video).toBe(1);
    });

    it('should group assets by priority', () => {
      const result = getAssetStatistics(mockAssets);
      expect(result.byPriority.high).toBe(2);
      expect(result.byPriority.medium).toBe(1);
    });

    it('should calculate average progress', () => {
      const result = getAssetStatistics(mockAssets);
      expect(result.averageProgress).toBe(75); // (100 + 75 + 50) / 3 = 75
    });

    it('should handle empty assets array', () => {
      const result = getAssetStatistics([]);
      expect(result.total).toBe(0);
      expect(result.averageProgress).toBe(0);
    });

    it('should round average progress to nearest integer', () => {
      const result = getAssetStatistics([
        {
          id: 'only',
          type: 'documentation',
          title: 'Single',
          description: 'Test asset',
          status: 'draft',
          priority: 'medium',
          progress: 33.6,
          tags: [],
        },
      ]);

      expect(result.averageProgress).toBe(34);
    });
  });

  describe('filterAssets', () => {
    const mockAssets: LaunchAsset[] = [
      {
        id: '1',
        type: 'documentation',
        title: 'User Manual',
        description: 'Complete user guide',
        status: 'approved',
        priority: 'high',
        progress: 100,
        tags: ['docs'],
      },
      {
        id: '2',
        type: 'video',
        title: 'Tutorial Video',
        description: 'Getting started tutorial',
        status: 'review',
        priority: 'medium',
        progress: 75,
        tags: ['video'],
      },
      {
        id: '3',
        type: 'documentation',
        title: 'API Docs',
        description: 'API reference',
        status: 'draft',
        priority: 'low',
        progress: 30,
        tags: ['docs'],
      },
    ];

    it('should filter by status', () => {
      const filtered = filterAssets(mockAssets, { status: ['approved'] });
      expect(filtered).toHaveLength(1);
      expect(filtered[0].status).toBe('approved');
    });

    it('should filter by type', () => {
      const filtered = filterAssets(mockAssets, { type: ['documentation'] });
      expect(filtered).toHaveLength(2);
      expect(filtered.every((a) => a.type === 'documentation')).toBe(true);
    });

    it('should filter by priority', () => {
      const filtered = filterAssets(mockAssets, { priority: ['high', 'medium'] });
      expect(filtered).toHaveLength(2);
    });

    it('should filter by minimum progress', () => {
      const filtered = filterAssets(mockAssets, { minProgress: 50 });
      expect(filtered).toHaveLength(2);
      expect(filtered.every((a) => a.progress >= 50)).toBe(true);
    });

    it('should apply multiple filters', () => {
      const filtered = filterAssets(mockAssets, {
        type: ['documentation'],
        minProgress: 50,
      });
      expect(filtered).toHaveLength(1);
      expect(filtered[0].id).toBe('1');
    });

    it('should return all assets with empty criteria', () => {
      const filtered = filterAssets(mockAssets, {});
      expect(filtered).toHaveLength(3);
    });

    it('should return empty array when no assets match criteria', () => {
      const filtered = filterAssets(mockAssets, { status: ['archived' as LaunchAsset['status']] });
      expect(filtered).toHaveLength(0);
    });
  });

  describe('mapAssetsToTimeline', () => {
<<<<<<< HEAD
    it('should map assets with due dates into sorted timeline', () => {
      const assets: LaunchAsset[] = [
        {
          id: 'a',
          type: 'documentation',
          title: 'First',
          description: 'A',
          status: 'draft',
          priority: 'high',
          progress: 10,
          tags: [],
          dueDate: new Date('2024-01-02T00:00:00.000Z'),
        },
        {
          id: 'b',
          type: 'video',
          title: 'Second',
          description: 'B',
          status: 'approved',
          priority: 'medium',
          progress: 90,
          tags: [],
          dueDate: new Date('2024-01-01T00:00:00.000Z'),
        },
        {
          id: 'c',
          type: 'press-kit',
          title: 'No Due',
          description: 'C',
          status: 'review',
          priority: 'low',
          progress: 50,
=======
    it('should map dated assets and sort chronologically', () => {
      const assets: LaunchAsset[] = [
        {
          id: 'doc',
          type: 'documentation',
          title: 'Doc',
          description: 'Doc',
          status: 'approved',
          priority: 'high',
          progress: 100,
          dueDate: new Date('2024-05-10'),
          tags: [],
        },
        {
          id: 'video',
          type: 'video',
          title: 'Video',
          description: 'Video',
          status: 'draft',
          priority: 'medium',
          progress: 20,
          dueDate: new Date('2024-04-15'),
          tags: [],
        },
        {
          id: 'no-date',
          type: 'image',
          title: 'Image',
          description: 'No due date',
          status: 'draft',
          priority: 'low',
          progress: 10,
>>>>>>> 6d3638f7
          tags: [],
        },
      ];

      const timeline = mapAssetsToTimeline(assets);

      expect(timeline).toHaveLength(2);
<<<<<<< HEAD
      expect(timeline[0].title).toBe('Second');
      expect(timeline[1].title).toBe('First');
    });

    it('should return empty array when no assets have due dates', () => {
      const assets: LaunchAsset[] = [
        {
          id: 'a',
          type: 'documentation',
          title: 'No Due',
          description: 'A',
          status: 'draft',
          priority: 'low',
          progress: 0,
          tags: [],
        },
      ];

      expect(mapAssetsToTimeline(assets)).toHaveLength(0);
=======
      expect(timeline[0].title).toBe('Video');
      expect(timeline[1].title).toBe('Doc');
    });
  });

  describe('getDocumentationContent', () => {
    it('should route to specific generators for known types', () => {
      expect(getDocumentationContent('user-manual')).toContain('# FlashFusion User Manual');
      expect(getDocumentationContent('api-docs')).toContain('# FlashFusion API Documentation');
      expect(getDocumentationContent('tutorials')).toContain('# FlashFusion Video Tutorials - Production Scripts');
      expect(getDocumentationContent('faq')).toContain('# FlashFusion FAQ & Troubleshooting Guide');
    });

    it('should return empty string for unsupported type', () => {
      expect(getDocumentationContent('other' as DocumentationType)).toBe('');
>>>>>>> 6d3638f7
    });
  });
});<|MERGE_RESOLUTION|>--- conflicted
+++ resolved
@@ -154,28 +154,13 @@
       );
     });
 
-<<<<<<< HEAD
-    it('should fall back to default filename for unknown type', () => {
-      expect(getDocumentationFilename('unknown' as DocumentationType)).toBe(
-=======
     it('should fall back to default filename for unknown types', () => {
       expect(getDocumentationFilename('unsupported' as DocumentationType)).toBe(
->>>>>>> 6d3638f7
         'FlashFusion-Documentation.md'
       );
     });
   });
 
-<<<<<<< HEAD
-  describe('documentation content generators', () => {
-    it('should generate user manual content with expected heading', () => {
-      const content = generateUserManualContent();
-      expect(content).toContain('# FlashFusion User Manual');
-      expect(content).toContain('Getting Started');
-    });
-
-    it('should generate API docs content with base URL', () => {
-=======
   describe('generate documentation content helpers', () => {
     it('should include primary heading in generated user manual', () => {
       const content = generateUserManualContent();
@@ -184,52 +169,11 @@
     });
 
     it('should describe API base URL in generated API docs', () => {
->>>>>>> 6d3638f7
       const content = generateApiDocsContent();
       expect(content).toContain('# FlashFusion API Documentation');
       expect(content).toContain('https://api.flashfusion.ai/v1');
     });
 
-<<<<<<< HEAD
-    it('should generate tutorial scripts content with video section', () => {
-      const content = generateTutorialScriptsContent();
-      expect(content).toContain('# FlashFusion Video Tutorials - Production Scripts');
-      expect(content).toContain('Tutorial 1: Getting Started');
-    });
-
-    it('should generate FAQ content with troubleshooting guide', () => {
-      const content = generateFAQContent();
-      expect(content).toContain('# FlashFusion FAQ & Troubleshooting Guide');
-      expect(content).toContain('## Troubleshooting Guide');
-    });
-
-    it('should generate press kit content with company overview', () => {
-      const content = generatePressKitContent();
-      expect(content).toContain('# FlashFusion Press Kit');
-      expect(content).toContain('Company Overview');
-    });
-  });
-
-  describe('getDocumentationContent', () => {
-    it('should return user manual content for user-manual type', () => {
-      expect(getDocumentationContent('user-manual')).toContain('# FlashFusion User Manual');
-    });
-
-    it('should return API docs content for api-docs type', () => {
-      expect(getDocumentationContent('api-docs')).toContain('# FlashFusion API Documentation');
-    });
-
-    it('should return tutorial scripts content for tutorials type', () => {
-      expect(getDocumentationContent('tutorials')).toContain('Video Tutorials');
-    });
-
-    it('should return FAQ content for faq type', () => {
-      expect(getDocumentationContent('faq')).toContain('FAQ');
-    });
-
-    it('should return empty string for unknown type', () => {
-      expect(getDocumentationContent('unknown' as DocumentationType)).toBe('');
-=======
     it('should provide tutorial headings in generated scripts', () => {
       const content = generateTutorialScriptsContent();
       expect(content).toContain('# FlashFusion Video Tutorials - Production Scripts');
@@ -246,7 +190,6 @@
       const content = generatePressKitContent();
       expect(content).toContain('# FlashFusion Press Kit');
       expect(content).toContain('press@flashfusion.ai');
->>>>>>> 6d3638f7
     });
   });
 
@@ -264,13 +207,8 @@
       expect(result.error).toContain('Invalid documentation type');
     });
 
-<<<<<<< HEAD
-    it('should accept valid types with additional specifications', () => {
-      const result = validateDocumentationRequest('user-manual', { audience: 'beta-testers' });
-=======
     it('should ignore optional specs payload when type is valid', () => {
       const result = validateDocumentationRequest('faq', { audience: 'beta-testers' });
->>>>>>> 6d3638f7
       expect(result.valid).toBe(true);
       expect(result.error).toBeUndefined();
     });
@@ -293,13 +231,6 @@
       expect(formatted).toContain(content);
     });
 
-<<<<<<< HEAD
-    it('should include metadata header at the beginning', () => {
-      const content = 'Body';
-      const formatted = formatGeneratedContent(content, 'metadata-test');
-      expect(formatted.startsWith('---')).toBe(true);
-      expect(formatted).toContain('Generator: FlashFusion LaunchPreparationHub');
-=======
     it('should include ISO timestamp in metadata header', () => {
       vi.useFakeTimers();
       const timestamp = new Date('2024-06-01T12:34:56.000Z');
@@ -308,7 +239,6 @@
       const formatted = formatGeneratedContent('content', 'type');
 
       expect(formatted).toContain(timestamp.toISOString());
->>>>>>> 6d3638f7
     });
   });
 
@@ -338,16 +268,9 @@
       expect(result).toContain('{{greeting}}');
     });
 
-<<<<<<< HEAD
-    it('should handle empty variables object gracefully', () => {
-      const template = 'Static content without variables';
-      const result = processMarketingCopy(template, {});
-      expect(result).toBe(template);
-=======
     it('should return original template when variables map is empty', () => {
       const template = 'Static copy for FlashFusion';
       expect(processMarketingCopy(template, {})).toBe(template);
->>>>>>> 6d3638f7
     });
   });
 
@@ -393,20 +316,12 @@
       expect(result.roi).toBe(0);
     });
 
-<<<<<<< HEAD
-    it('should handle zero engagement rates without NaN', () => {
-=======
     it('should handle zero engagement safely', () => {
->>>>>>> 6d3638f7
       const noEngagementCampaign = { ...mockCampaign, engagement: 0 };
       const result = calculateCampaignROI(noEngagementCampaign);
 
       expect(result.costPerEngagement).toBe(0);
-<<<<<<< HEAD
-      expect(result.roi).toBeDefined();
-=======
       expect(result.profit).toBeCloseTo(-mockCampaign.budget, 5);
->>>>>>> 6d3638f7
     });
   });
 
@@ -470,17 +385,6 @@
       expect(result.activeChannels).toBe(0);
     });
 
-<<<<<<< HEAD
-    it('should calculate metrics when all channels inactive', () => {
-      const inactiveChannels = mockChannels.map((channel) => ({
-        ...channel,
-        status: 'setup' as SupportChannel['status'],
-      }));
-      const result = aggregateSupportMetrics(inactiveChannels);
-
-      expect(result.activeChannels).toBe(0);
-      expect(result.channelsByType.email).toBe(1);
-=======
     it('should count unknown channel types without crashing', () => {
       const result = aggregateSupportMetrics([
         {
@@ -495,7 +399,6 @@
       ]);
 
       expect(result.channelsByType.community).toBe(1);
->>>>>>> 6d3638f7
     });
   });
 
@@ -664,40 +567,6 @@
   });
 
   describe('mapAssetsToTimeline', () => {
-<<<<<<< HEAD
-    it('should map assets with due dates into sorted timeline', () => {
-      const assets: LaunchAsset[] = [
-        {
-          id: 'a',
-          type: 'documentation',
-          title: 'First',
-          description: 'A',
-          status: 'draft',
-          priority: 'high',
-          progress: 10,
-          tags: [],
-          dueDate: new Date('2024-01-02T00:00:00.000Z'),
-        },
-        {
-          id: 'b',
-          type: 'video',
-          title: 'Second',
-          description: 'B',
-          status: 'approved',
-          priority: 'medium',
-          progress: 90,
-          tags: [],
-          dueDate: new Date('2024-01-01T00:00:00.000Z'),
-        },
-        {
-          id: 'c',
-          type: 'press-kit',
-          title: 'No Due',
-          description: 'C',
-          status: 'review',
-          priority: 'low',
-          progress: 50,
-=======
     it('should map dated assets and sort chronologically', () => {
       const assets: LaunchAsset[] = [
         {
@@ -730,7 +599,6 @@
           status: 'draft',
           priority: 'low',
           progress: 10,
->>>>>>> 6d3638f7
           tags: [],
         },
       ];
@@ -738,27 +606,6 @@
       const timeline = mapAssetsToTimeline(assets);
 
       expect(timeline).toHaveLength(2);
-<<<<<<< HEAD
-      expect(timeline[0].title).toBe('Second');
-      expect(timeline[1].title).toBe('First');
-    });
-
-    it('should return empty array when no assets have due dates', () => {
-      const assets: LaunchAsset[] = [
-        {
-          id: 'a',
-          type: 'documentation',
-          title: 'No Due',
-          description: 'A',
-          status: 'draft',
-          priority: 'low',
-          progress: 0,
-          tags: [],
-        },
-      ];
-
-      expect(mapAssetsToTimeline(assets)).toHaveLength(0);
-=======
       expect(timeline[0].title).toBe('Video');
       expect(timeline[1].title).toBe('Doc');
     });
@@ -774,7 +621,6 @@
 
     it('should return empty string for unsupported type', () => {
       expect(getDocumentationContent('other' as DocumentationType)).toBe('');
->>>>>>> 6d3638f7
     });
   });
 });